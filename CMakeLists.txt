--- conflicted
+++ resolved
@@ -442,11 +442,9 @@
   src/string_functions.cpp
   src/summary.cpp
   src/surface.cpp
-<<<<<<< HEAD
+  src/tallies/tally.cpp
   src/tallies/tally_filter.cpp
-=======
   src/timer.cpp
->>>>>>> 04fa0b27
   src/thermal.cpp
   src/xml_interface.cpp
   src/xsdata.cpp
