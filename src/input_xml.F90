--- conflicted
+++ resolved
@@ -33,12 +33,8 @@
     call read_geometry_xml()
     call read_materials_xml()
     call read_tallies_xml()
-<<<<<<< HEAD
     call read_cmfd_xml()
-    if (plotting) call read_plot_xml()
-=======
     if (plotting) call read_plots_xml()
->>>>>>> 789a6791
 
   end subroutine read_input_xml
 
