--- conflicted
+++ resolved
@@ -718,7 +718,6 @@
 
   end function watt_spectrum
 
-<<<<<<< HEAD
 !===============================================================================
 ! W acts as a front end to the MIT Faddeeva function, Faddeeva_w.
 !===============================================================================
@@ -805,7 +804,6 @@
       end if
     end do
   end subroutine broaden_n_polynomials
-=======
 
 !===============================================================================
 ! find_angle finds the closest angle on the data grid and returns that index
@@ -832,6 +830,5 @@
       i_azi  = floor((my_azi + PI) / dangle + ONE)
 
     end subroutine find_angle
->>>>>>> 9c020cfb
 
 end module math