module initialize

  use ace,              only: read_xs
  use bank_header,      only: Bank
  use constants
  use datatypes,        only: dict_create, dict_get_key, dict_has_key, &
                              dict_keys
  use datatypes_header, only: ListKeyValueII, DictionaryII
  use energy_grid,      only: unionized_grid
  use error,            only: fatal_error
  use geometry,         only: neighbor_lists
  use geometry_header,  only: Cell, Universe, Lattice, BASE_UNIVERSE
  use global
  use input_xml,        only: read_input_xml, read_cross_sections_xml,         &
                              cells_in_univ_dict, read_plots_xml
  use output,           only: title, header, print_summary, print_geometry,    &
                              print_plot, create_summary_file, print_usage,    &
                              create_xs_summary_file, print_version
  use random_lcg,       only: initialize_prng
  use source,           only: initialize_source
  use string,           only: to_str, starts_with, ends_with, lower_case
  use tally,            only: create_tally_map
  use tally_header,     only: TallyObject
  use timing,           only: timer_start, timer_stop

#ifdef MPI
  use mpi
#endif

#ifdef HDF5
  use hdf5_interface,   only: hdf5_create_output, hdf5_write_header, &
                              hdf5_write_summary
#endif

  implicit none

contains

!===============================================================================
! INITIALIZE_RUN takes care of all initialization tasks, i.e. reading
! from command line, reading xml input files, initializing random
! number seeds, reading cross sections, initializing starting source,
! setting up timers, etc.
!===============================================================================

  subroutine initialize_run()

    ! Start total and initialization timer
    call timer_start(time_total)
    call timer_start(time_initialize)

    ! Setup MPI
    call setup_mpi()

    ! Read command line arguments
    call read_command_line()

    if (master) then
       ! Create output files
       call create_summary_file()
       call create_xs_summary_file()

#ifdef HDF5
       ! Open HDF5 output file for writing and write header information
       call hdf5_create_output()
       call hdf5_write_header()
#endif

       ! Display title and initialization header
       call title()
       call header("INITIALIZATION", level=1)
    end if

    ! set up dictionaries
    call create_dictionaries()

    ! Read XML input files
    call read_input_xml()

    ! Initialize random number generator
    call initialize_prng()

    ! Read plots.xml if it exists -- this has to be done separate from the other
    ! XML files because we need the PRNG to be initialized first
    if (plotting) call read_plots_xml()

    ! Set up universe structures
    call prepare_universes()

    ! Use dictionaries to redefine index pointers
    call adjust_indices()

    ! After reading input and basic geometry setup is complete, build lists of
    ! neighboring cells for efficient tracking
    call neighbor_lists()

    if (.not. plotting) then
       ! Read cross section summary file to determine what files contain
       ! cross-sections
       call read_cross_sections_xml()

       ! With the AWRs from the xs_listings, change all material specifications
       ! so that they contain atom percents summing to 1
       call normalize_ao()

       ! Read ACE-format cross sections
       call timer_start(time_read_xs)
       call read_xs()
       call timer_stop(time_read_xs)

       ! Construct unionized energy grid from cross-sections
       if (grid_method == GRID_UNION) then
          call timer_start(time_unionize)
          call unionized_grid()
          call timer_stop(time_unionize)
       end if

       ! Create tally map
       call create_tally_map()

       ! create source particles
       call initialize_source()
    end if

    ! stop timer for initialization
    if (master) then
       if (plotting) then
          call print_geometry()
          call print_plot()
       else
          call print_summary()
#ifdef HDF5
          call hdf5_write_summary()
#endif
       end if
    end if

    ! Stop initialization timer
    call timer_stop(time_initialize)

  end subroutine initialize_run

!===============================================================================
! SETUP_MPI initilizes the Message Passing Interface (MPI) and determines the
! number of processors the problem is being run with as well as the rank of each
! processor.
!===============================================================================

  subroutine setup_mpi()

#ifdef MPI
    integer        :: bank_blocks(5) ! Count for each datatype
    integer        :: bank_types(5)  ! Datatypes
    integer(MPI_ADDRESS_KIND) :: bank_disp(5)   ! Displacements
    type(Bank)     :: b

    mpi_enabled = .true.

    ! Initialize MPI
    call MPI_INIT(mpi_err)
    if (mpi_err /= MPI_SUCCESS) then
       message = "Failed to initialize MPI."
       call fatal_error()
    end if

    ! Determine number of processors
    call MPI_COMM_SIZE(MPI_COMM_WORLD, n_procs, mpi_err)
    if (mpi_err /= MPI_SUCCESS) then
       message = "Could not determine number of processors."
       call fatal_error()
    end if

    ! Determine rank of each processor
    call MPI_COMM_RANK(MPI_COMM_WORLD, rank, mpi_err)
    if (mpi_err /= MPI_SUCCESS) then
       message = "Could not determine MPI rank."
       call fatal_error()
    end if

    ! Determine master
    if (rank == 0) then
       master = .true.
    else
       master = .false.
    end if

    ! Determine displacements for MPI_BANK type
    call MPI_GET_ADDRESS(b % id,  bank_disp(1), mpi_err)
    call MPI_GET_ADDRESS(b % wgt, bank_disp(2), mpi_err)
    call MPI_GET_ADDRESS(b % xyz, bank_disp(3), mpi_err)
    call MPI_GET_ADDRESS(b % uvw, bank_disp(4), mpi_err)
    call MPI_GET_ADDRESS(b % E,   bank_disp(5), mpi_err)

    ! Adjust displacements 
    bank_disp = bank_disp - bank_disp(1)
    
    ! Define MPI_BANK for fission sites
    bank_blocks = (/ 1, 1, 3, 3, 1 /)
    bank_types = (/ MPI_INTEGER8, MPI_REAL8, MPI_REAL8, MPI_REAL8, MPI_REAL8 /)
    call MPI_TYPE_CREATE_STRUCT(5, bank_blocks, bank_disp, & 
         bank_types, MPI_BANK, mpi_err)
    call MPI_TYPE_COMMIT(MPI_BANK, mpi_err)

#else
    ! if no MPI, set processor to master
    mpi_enabled = .false.
    rank = 0
    n_procs = 1
    master = .true.
#endif

  end subroutine setup_mpi

!===============================================================================
! READ_COMMAND_LINE reads all parameters from the command line
!===============================================================================

  subroutine read_command_line()

    integer :: i         ! loop index
    integer :: argc      ! number of command line arguments
    integer :: last_flag ! index of last flag
    character(MAX_FILE_LEN) :: pwd      ! present working directory
    character(MAX_WORD_LEN) :: argv(20) ! command line arguments
    
    ! Get working directory
    call GET_ENVIRONMENT_VARIABLE("PWD", pwd)

    ! Check number of command line arguments
    argc = COMMAND_ARGUMENT_COUNT()

    ! Get all command line arguments
    last_flag = 0
    do i = 1, argc
       call GET_COMMAND_ARGUMENT(i, argv(i))

       ! Check for flags
       if (starts_with(argv(i), "-")) then
          select case (argv(i))
          case ('-p', '-plot', '--plot')
             plotting = .true.
<<<<<<< HEAD
          end if
=======
          case ('-?', '-help', '--help')
             call print_usage()
             stop
          case ('-v', '-version', '--version')
             call print_version()
             stop
          case default
             message = "Unknown command line option: " // argv(i)
             call fatal_error()
          end select

          last_flag = i
>>>>>>> 2f3bbef8
       end if

      ! Determine directory where XML input files are
      if (i == argc .and. last_flag /= i) then
         last_flag = last_flag + 1
         path_input = argv(last_flag)
         ! Need to add working directory if the given path is a relative path
         if (.not. starts_with(path_input, "/")) then
            path_input = trim(pwd) // "/" // trim(path_input)
         end if
      else
         last_flag = last_flag + 1
         path_input = pwd
      end if
    end do

    if (last_flag == 0) path_input = pwd

    ! Add slash at end of directory if it isn't there
    if (.not. ends_with(path_input, "/")) then
       path_input = trim(path_input) // "/"
    end if

    ! TODO: Check that directory exists

  end subroutine read_command_line

!===============================================================================
! CREATE_DICTIONARIES initializes the various dictionary variables. It would be
! nice to avoid this and just have a check at the beginning of
! dictionary_add_key.
!===============================================================================

  subroutine create_dictionaries()

    ! Create all global dictionaries
    call dict_create(cell_dict)
    call dict_create(universe_dict)
    call dict_create(lattice_dict)
    call dict_create(surface_dict)
    call dict_create(material_dict)
    call dict_create(mesh_dict)
    call dict_create(tally_dict)
    call dict_create(xs_listing_dict)
    call dict_create(nuclide_dict)
    call dict_create(sab_dict)

    ! Create special dictionary used in input_xml
    call dict_create(cells_in_univ_dict)
    
  end subroutine create_dictionaries

!===============================================================================
! PREPARE_UNIVERSES allocates the universes array and determines the cells array
! for each universe.
!===============================================================================

  subroutine prepare_universes()

    integer              :: i                     ! index in cells array
    integer              :: i_univ                ! index in universes array
    integer              :: n_cells_in_univ       ! number of cells in a universe
    integer, allocatable :: index_cell_in_univ(:) ! the index in the univ%cells
                                                  ! array for each universe
    type(ListKeyValueII), pointer :: key_list => null()
    type(Universe),       pointer :: univ => null()
    type(Cell),           pointer :: c => null()

    allocate(universes(n_universes))

    ! We also need to allocate the cell count lists for each universe. The logic
    ! for this is a little more convoluted. In universe_dict, the (key,value)
    ! pairs are the id of the universe and the index in the array. In
    ! cells_in_univ_dict, it's the id of the universe and the number of cells.

    key_list => dict_keys(universe_dict)
    do while (associated(key_list))
       ! find index of universe in universes array
       i_univ = key_list % data % value
       univ => universes(i_univ)
       univ % id = key_list % data % key

       ! check for lowest level universe
       if (univ % id == 0) BASE_UNIVERSE = i_univ
       
       ! find cell count for this universe
       n_cells_in_univ = dict_get_key(cells_in_univ_dict, univ % id)

       ! allocate cell list for universe
       allocate(univ % cells(n_cells_in_univ))
       univ % n_cells = n_cells_in_univ
       
       ! move to next universe
       key_list => key_list % next
    end do

    ! Also allocate a list for keeping track of where cells have been assigned
    ! in each universe

    allocate(index_cell_in_univ(n_universes))
    index_cell_in_univ = 0

    do i = 1, n_cells
       c => cells(i)

       ! get pointer to corresponding universe
       i_univ = dict_get_key(universe_dict, c % universe)
       univ => universes(i_univ)

       ! increment the index for the cells array within the Universe object and
       ! then store the index of the Cell object in that array
       index_cell_in_univ(i_univ) = index_cell_in_univ(i_univ) + 1
       univ % cells(index_cell_in_univ(i_univ)) = i
    end do

  end subroutine prepare_universes

!===============================================================================
! ADJUST_INDICES changes the values for 'surfaces' for each cell and the
! material index assigned to each to the indices in the surfaces and material
! array rather than the unique IDs assigned to each surface and material. Also
! assigns boundary conditions to surfaces based on those read into the bc_dict
! dictionary
!===============================================================================

  subroutine adjust_indices()

    integer :: i       ! index for various purposes
    integer :: j       ! index for various purposes
    integer :: k       ! loop index for lattices
    integer :: i_array ! index in surfaces/materials array 
    integer :: id      ! user-specified id
    type(Cell),        pointer :: c => null()
    type(Lattice),     pointer :: l => null()
    type(TallyObject), pointer :: t => null()
    
    do i = 1, n_cells
       ! =======================================================================
       ! ADJUST SURFACE LIST FOR EACH CELL

       c => cells(i)
       do j = 1, c % n_surfaces
          id = c % surfaces(j)
          if (id < OP_DIFFERENCE) then
             if (dict_has_key(surface_dict, abs(id))) then
                i_array = dict_get_key(surface_dict, abs(id))
                c % surfaces(j) = sign(i_array, id)
             else
                message = "Could not find surface " // trim(to_str(abs(id))) // &
                     " specified on cell " // trim(to_str(c % id))
                call fatal_error()
             end if
          end if
       end do

       ! =======================================================================
       ! ADJUST UNIVERSE INDEX FOR EACH CELL

       id = c % universe
       if (dict_has_key(universe_dict, id)) then
          c % universe = dict_get_key(universe_dict, id)
       else
          message = "Could not find universe " // trim(to_str(id)) // &
               " specified on cell " // trim(to_str(c % id))
          call fatal_error()
       end if

       ! =======================================================================
       ! ADJUST MATERIAL/FILL POINTERS FOR EACH CELL

       id = c % material
       if (id /= 0) then
          if (dict_has_key(material_dict, id)) then
             c % type = CELL_NORMAL
             c % material = dict_get_key(material_dict, id)
          else
             message = "Could not find material " // trim(to_str(id)) // &
                   " specified on cell " // trim(to_str(c % id))
             call fatal_error()
          end if
       else
          id = c % fill
          if (dict_has_key(universe_dict, id)) then
             c % type = CELL_FILL
             c % fill = dict_get_key(universe_dict, id)
          elseif (dict_has_key(lattice_dict, id)) then
             c % type = CELL_LATTICE
             c % fill = dict_get_key(lattice_dict, id)
          else
             message = "Specified fill " // trim(to_str(id)) // " on cell " // &
                  trim(to_str(c % id)) // " is neither a universe nor a lattice."
             call fatal_error()
          end if
       end if
    end do

    ! ==========================================================================
    ! ADJUST UNIVERSE INDICES FOR EACH LATTICE

    do i = 1, n_lattices
       l => lattices(i)
       do j = 1, l % n_x
          do k = 1, l % n_y
             id = l % element(j,k)
             if (dict_has_key(universe_dict, id)) then
                l % element(j,k) = dict_get_key(universe_dict, id)
             else
                message = "Invalid universe number " // trim(to_str(id)) &
                     // " specified on lattice " // trim(to_str(l % id))
                call fatal_error()
             end if
          end do
       end do
    end do

    do i = 1, n_tallies
       t => tallies(i)

       ! =======================================================================
       ! ADJUST CELL INDICES FOR EACH TALLY

       if (t % n_filter_bins(FILTER_CELL) > 0) then
          do j = 1, t % n_filter_bins(FILTER_CELL)
             id = t % cell_bins(j) % scalar
             if (dict_has_key(cell_dict, id)) then
                t % cell_bins(j) % scalar = dict_get_key(cell_dict, id)
             else
                message = "Could not find cell " // trim(to_str(id)) // &
                     " specified on tally " // trim(to_str(t % id))
                call fatal_error()
             end if
          end do
       end if

       ! =======================================================================
       ! ADJUST SURFACE INDICES FOR EACH TALLY

       if (t % n_filter_bins(FILTER_SURFACE) > 0) then
          do j = 1, t % n_filter_bins(FILTER_SURFACE)
             id = t % surface_bins(j) % scalar
             if (dict_has_key(surface_dict, id)) then
                t % surface_bins(j) % scalar = dict_get_key(surface_dict, id)
             else
                message = "Could not find surface " // trim(to_str(id)) // &
                     " specified on tally " // trim(to_str(t % id))
                call fatal_error()
             end if
          end do
       end if

       ! =======================================================================
       ! ADJUST UNIVERSE INDICES FOR EACH TALLY

       if (t % n_filter_bins(FILTER_UNIVERSE) > 0) then
          do j = 1, t % n_filter_bins(FILTER_UNIVERSE)
             id = t % universe_bins(j) % scalar
             if (dict_has_key(universe_dict, id)) then
                t % universe_bins(j) % scalar = dict_get_key(universe_dict, id)
             else
                message = "Could not find universe " // trim(to_str(id)) // &
                     " specified on tally " // trim(to_str(t % id))
                call fatal_error()
             end if
          end do
       end if

       ! =======================================================================
       ! ADJUST MATERIAL INDICES FOR EACH TALLY

       if (t % n_filter_bins(FILTER_MATERIAL) > 0) then
          do j = 1, t % n_filter_bins(FILTER_MATERIAL)
             id = t % material_bins(j) % scalar
             if (dict_has_key(material_dict, id)) then
                t % material_bins(j) % scalar = dict_get_key(material_dict, id)
             else
                message = "Could not find material " // trim(to_str(id)) // &
                     " specified on tally " // trim(to_str(t % id))
                call fatal_error()
             end if
          end do
       end if

       ! =======================================================================
       ! ADJUST CELLBORN INDICES FOR EACH TALLY

       if (t % n_filter_bins(FILTER_CELLBORN) > 0) then
          do j = 1, t % n_filter_bins(FILTER_CELLBORN)
             id = t % cellborn_bins(j) % scalar
             if (dict_has_key(cell_dict, id)) then
                t % cellborn_bins(j) % scalar = dict_get_key(cell_dict, id)
             else
                message = "Could not find material " // trim(to_str(id)) // &
                     " specified on tally " // trim(to_str(t % id))
                call fatal_error()
             end if
          end do
       end if

       ! =======================================================================
       ! ADJUST MESH INDICES FOR EACH TALLY

       if (t % n_filter_bins(FILTER_MESH) > 0) then
          id = t % mesh
          if (dict_has_key(mesh_dict, id)) then
             t % mesh = dict_get_key(mesh_dict, id)
          else
             message = "Could not find mesh " // trim(to_str(id)) // &
                  " specified on tally " // trim(to_str(t % id))
             call fatal_error()
          end if
       end if
    end do

  end subroutine adjust_indices

!===============================================================================
! NORMALIZE_AO normalizes the atom or weight percentages for each material
!===============================================================================

  subroutine normalize_ao()

    integer        :: index_list      ! index in xs_listings array
    integer        :: i               ! index in materials array
    integer        :: j               ! index over nuclides in material
    integer        :: n               ! length of string
    real(8)        :: sum_percent     ! 
    real(8)        :: awr             ! atomic weight ratio
    real(8)        :: x               ! atom percent
    logical        :: percent_in_atom ! nuclides specified in atom percent?
    logical        :: density_in_atom ! density specified in atom/b-cm?
    character(12)  :: key             ! name of nuclide, e.g. 92235.03c
    type(Material), pointer :: mat => null()
    
    ! first find the index in the xs_listings array for each nuclide in each
    ! material
    do i = 1, n_materials
       mat => materials(i)

       ! Check to make sure either all atom percents or all weight percents are
       ! given
       if (.not. (all(mat%atom_percent > ZERO) .or. & 
            all(mat%atom_percent < ZERO))) then
          message = "Cannot mix atom and weight percents in material " // &
               to_str(mat % id)
          call fatal_error()
       end if

       percent_in_atom = (mat%atom_percent(1) > ZERO)
       density_in_atom = (mat%density > ZERO)

       sum_percent = ZERO
       do j = 1, mat % n_nuclides
          ! Set indices for nuclides
          key = mat % names(j)

          ! Check to make sure cross-section is continuous energy neutron table
          n = len_trim(key)
          if (key(n:n) /= 'c') then
             message = "Cross-section table " // trim(key) // & 
                  " is not a continuous-energy neutron table."
             call fatal_error()
          end if

          if (dict_has_key(xs_listing_dict, key)) then
             index_list = dict_get_key(xs_listing_dict, key)
             mat % xs_listing(j) = index_list
          else
             message = "Cannot find cross-section " // trim(key) // &
                  " in specified cross_sections.xml file."
             call fatal_error()
          end if

          ! determine atomic weight ratio
          awr = xs_listings(index_list) % awr

          ! if given weight percent, convert all values so that they are divided
          ! by awr. thus, when a sum is done over the values, it's actually
          ! sum(w/awr)
          if (.not. percent_in_atom) then
             mat % atom_percent(j) = -mat % atom_percent(j) / awr
          end if
       end do

       ! determine normalized atom percents. if given atom percents, this is
       ! straightforward. if given weight percents, the value is w/awr and is
       ! divided by sum(w/awr)
       sum_percent = sum(mat%atom_percent)
       mat % atom_percent = mat % atom_percent / sum_percent

       ! Change density in g/cm^3 to atom/b-cm. Since all values are now in atom
       ! percent, the sum needs to be re-evaluated as 1/sum(x*awr)
       if (.not. density_in_atom) then
          sum_percent = ZERO
          do j = 1, mat % n_nuclides
             index_list = mat % xs_listing(j)
             awr = xs_listings(index_list) % awr
             x = mat % atom_percent(j)
             sum_percent = sum_percent + x*awr
          end do
          sum_percent = ONE / sum_percent
          mat % density = -mat % density * N_AVOGADRO & 
               / MASS_NEUTRON * sum_percent
       end if

       ! Calculate nuclide atom densities and deallocate atom_percent array
       ! since it is no longer needed past this point
       mat % atom_density = mat % density * mat % atom_percent
       deallocate(mat % atom_percent)
    end do

  end subroutine normalize_ao

end module initialize<|MERGE_RESOLUTION|>--- conflicted
+++ resolved
@@ -239,9 +239,6 @@
           select case (argv(i))
           case ('-p', '-plot', '--plot')
              plotting = .true.
-<<<<<<< HEAD
-          end if
-=======
           case ('-?', '-help', '--help')
              call print_usage()
              stop
@@ -254,7 +251,6 @@
           end select
 
           last_flag = i
->>>>>>> 2f3bbef8
        end if
 
       ! Determine directory where XML input files are
