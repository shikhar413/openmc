module ace_header

  use constants,   only: MAX_FILE_LEN
  use endf_header, only: Tab1

  implicit none

!===============================================================================
! DISTANGLE contains data for a tabular secondary angle distribution whether it
! be tabular or 32 equiprobable cosine bins
!===============================================================================

  type DistAngle
    integer              :: n_energy    ! # of incoming energies
    real(8), allocatable :: energy(:)   ! incoming energy grid
    integer, allocatable :: type(:)     ! type of distribution
    integer, allocatable :: location(:) ! location of each table
    real(8), allocatable :: data(:)     ! angular distribution data

    ! Type-Bound procedures
    contains
      procedure :: clear => distangle_clear ! Deallocates DistAngle
  end type DistAngle

!===============================================================================
! DISTENERGY contains data for a secondary energy distribution for all
! scattering laws
!===============================================================================

  type DistEnergy
    integer    :: law                 ! secondary distribution law
    type(Tab1) :: p_valid             ! probability of law validity
    real(8), allocatable :: data(:)   ! energy distribution data

    ! For reactions that may have multiple energy distributions such as (n,2n),
    ! this pointer allows multiple laws to be stored
    type(DistEnergy), pointer :: next => null()

    ! Type-Bound procedures
    contains
      procedure :: clear => distenergy_clear ! Deallocates DistEnergy
  end type DistEnergy

!===============================================================================
! REACTION contains the cross-section and secondary energy and angle
! distributions for a single reaction in a continuous-energy ACE-format table
!===============================================================================

  type Reaction
    integer :: MT                      ! ENDF MT value
    real(8) :: Q_value                 ! Reaction Q value
    integer :: multiplicity            ! Number of secondary particles released
    integer :: threshold               ! Energy grid index of threshold
    logical :: scatter_in_cm           ! scattering system in center-of-mass?
    real(8), allocatable :: sigma(:)   ! Cross section values
    logical :: has_angle_dist          ! Angle distribution present?
    logical :: has_energy_dist         ! Energy distribution present?
    type(DistAngle)           :: adist ! Secondary angular distribution
    type(DistEnergy), pointer :: edist => null() ! Secondary energy distribution

    ! Type-Bound procedures
    contains
      procedure :: clear => reaction_clear ! Deallocates Reaction
  end type Reaction

!===============================================================================
! URRDATA contains probability tables for the unresolved resonance range.
!===============================================================================

  type UrrData
    integer :: n_energy        ! # of incident neutron energies
    integer :: n_prob          ! # of probabilities
    integer :: interp          ! inteprolation (2=lin-lin, 5=log-log)
    integer :: inelastic_flag  ! inelastic competition flag
    integer :: absorption_flag ! other absorption flag
    logical :: multiply_smooth ! multiply by smooth cross section?
    real(8), allocatable :: energy(:)   ! incident energies
    real(8), allocatable :: prob(:,:,:) ! actual probabibility tables

    ! Type-Bound procedures
    contains
      procedure :: clear => urrdata_clear ! Deallocates UrrData
  end type UrrData

!===============================================================================
! NUCLIDE contains all the data for an ACE-format continuous-energy cross
! section. The ACE format (A Compact ENDF format) is used in MCNP and several
! other Monte Carlo codes.
!===============================================================================

  type Nuclide
    character(10) :: name    ! name of nuclide, e.g. 92235.03c
    integer       :: zaid    ! Z and A identifier, e.g. 92235
    integer       :: listing ! index in xs_listings
    real(8)       :: awr     ! weight of nucleus in neutron masses
    real(8)       :: kT      ! temperature in MeV (k*T)

    ! Energy grid information
    integer :: n_grid                     ! # of nuclide grid points
    integer, allocatable :: grid_index(:) ! pointers to union grid
    real(8), allocatable :: energy(:)     ! energy values corresponding to xs

    ! Microscopic cross sections
    real(8), allocatable :: total(:)      ! total cross section
    real(8), allocatable :: elastic(:)    ! elastic scattering
    real(8), allocatable :: fission(:)    ! fission
    real(8), allocatable :: nu_fission(:) ! neutron production
    real(8), allocatable :: absorption(:) ! absorption (MT > 100)
    real(8), allocatable :: heating(:)    ! heating

    ! Resonance scattering info
    logical              :: resonant = .false. ! resonant scatterer?
    character(10)        :: name_0K ! name of 0K nuclide, e.g. 92235.00c
    character(16)        :: scheme ! target velocity sampling scheme
    integer              :: n_grid_0K ! number of 0K energy grid points
    integer, allocatable :: grid_index_0K(:) ! pointers to union grid
    real(8), allocatable :: energy_0K(:)  ! energy grid for 0K xs
    real(8), allocatable :: elastic_0K(:) ! Microscopic elastic cross section
    real(8), allocatable :: xs_cdf(:) ! CDF of v_rel times cross section
    real(8)              :: E_min ! lower cutoff energy for res scattering
    real(8)              :: E_max ! upper cutoff energy for res scattering

    ! Fission information
    logical :: fissionable         ! nuclide is fissionable?
    logical :: has_partial_fission ! nuclide has partial fission reactions?
    integer :: n_fission           ! # of fission reactions
    integer, allocatable :: index_fission(:) ! indices in reactions

    ! Total fission neutron emission
    integer :: nu_t_type
    real(8), allocatable :: nu_t_data(:)

    ! Prompt fission neutron emission
    integer :: nu_p_type
    real(8), allocatable :: nu_p_data(:)

    ! Delayed fission neutron emission
    integer :: nu_d_type
    integer :: n_precursor ! # of delayed neutron precursors
    real(8), allocatable :: nu_d_data(:)
    real(8), allocatable :: nu_d_precursor_data(:)
    type(DistEnergy), pointer :: nu_d_edist(:) => null()

    ! Unresolved resonance data
    logical                :: urr_present
    integer                :: urr_inelastic
    type(UrrData), pointer :: urr_data => null()

    ! Reactions
    integer :: n_reaction ! # of reactions
    type(Reaction), pointer :: reactions(:) => null()

    ! Type-Bound procedures
    contains
      procedure :: clear => nuclide_clear ! Deallocates Nuclide
  end type Nuclide

!===============================================================================
<<<<<<< HEAD
! NUCLIDE_0K temporarily contains all 0K cross section data and other parameters
! needed to treat resonance scattering before transferring them to NUCLIDE
!===============================================================================

  type Nuclide0K

    character(10) :: nuclide            ! name of nuclide, e.g. U-238
    character(16) :: scheme = 'dbrc'    ! target velocity sampling scheme
    character(10) :: name               ! name of nuclide, e.g. 92235.03c
    character(10) :: name_0K            ! name of 0K nuclide, e.g. 92235.00c
    real(8)       :: E_min = 0.1e-6     ! lower cutoff energy for res scattering
    real(8)       :: E_max = 1000.0e-6  ! upper cutoff energy for res scattering

  end type Nuclide0K
=======
! DISTENERGYSAB contains the secondary energy/angle distributions for inelastic
! thermal scattering collisions which utilize a continuous secondary energy
! representation.
!===============================================================================

  type DistEnergySab
    integer              :: n_e_out
    real(8), allocatable :: e_out(:)
    real(8), allocatable :: e_out_pdf(:)
    real(8), allocatable :: e_out_cdf(:)
    real(8), allocatable :: mu(:,:)
  end type DistEnergySab
>>>>>>> 5db98240

!===============================================================================
! SALPHABETA contains S(a,b) data for thermal neutron scattering, typically off
! of light isotopes such as water, graphite, Be, etc
!===============================================================================

  type SAlphaBeta
    character(10) :: name     ! name of table, e.g. lwtr.10t
    real(8)       :: awr      ! weight of nucleus in neutron masses
    real(8)       :: kT       ! temperature in MeV (k*T)
    integer       :: n_zaid   ! Number of valid zaids
    integer, allocatable :: zaid(:) ! List of valid Z and A identifiers, e.g. 6012

    ! threshold for S(a,b) treatment (usually ~4 eV)
    real(8) :: threshold_inelastic
    real(8) :: threshold_elastic = 0.0

    ! Inelastic scattering data
    integer :: n_inelastic_e_in  ! # of incoming E for inelastic
    integer :: n_inelastic_e_out ! # of outgoing E for inelastic
    integer :: n_inelastic_mu    ! # of outgoing angles for inelastic
    integer :: secondary_mode    ! secondary mode (equal/skewed/continuous)
    real(8), allocatable :: inelastic_e_in(:)
    real(8), allocatable :: inelastic_sigma(:)
    ! The following are used only if secondary_mode is 0 or 1
    real(8), allocatable :: inelastic_e_out(:,:)
    real(8), allocatable :: inelastic_mu(:,:,:)
    ! The following is used only if secondary_mode is 3
    ! The different implementation is necessary because the continuous
    ! representation has a variable number of outgoing energy points for each
    ! incoming energy
    type(DistEnergySab), allocatable :: inelastic_data(:) ! One for each Ein

    ! Elastic scattering data
    integer :: elastic_mode   ! elastic mode (discrete/exact)
    integer :: n_elastic_e_in ! # of incoming E for elastic
    integer :: n_elastic_mu   ! # of outgoing angles for elastic
    real(8), allocatable :: elastic_e_in(:)
    real(8), allocatable :: elastic_P(:)
    real(8), allocatable :: elastic_mu(:,:)
  end type SAlphaBeta

!===============================================================================
! XSLISTING contains data read from a cross_sections.xml file
!===============================================================================

  type XsListing
    character(12) :: name       ! table name, e.g. 92235.70c
    character(12) :: alias      ! table alias, e.g. U-235.70c
    integer       :: type       ! type of table (cont-E neutron, S(A,b), etc)
    integer       :: zaid       ! ZAID identifier = 1000*Z + A
    integer       :: filetype   ! ASCII or BINARY
    integer       :: location   ! location of table within library
    integer       :: recl       ! record length for library
    integer       :: entries    ! number of entries per record
    real(8)       :: awr        ! atomic weight ratio (# of neutron masses)
    real(8)       :: kT         ! Boltzmann constant * temperature (MeV)
    logical       :: metastable ! is this nuclide metastable?
    character(MAX_FILE_LEN) :: path ! path to library containing table
  end type XsListing

!===============================================================================
! NUCLIDEMICROXS contains cached microscopic cross sections for a
! particular nuclide at the current energy
!===============================================================================

  type NuclideMicroXS
    integer :: index_grid      ! index on nuclide energy grid
    integer :: index_temp      ! temperature index for nuclide
    real(8) :: last_E = 0.0    ! last evaluated energy
    real(8) :: interp_factor   ! interpolation factor on nuc. energy grid
    real(8) :: total           ! microscropic total xs
    real(8) :: elastic         ! microscopic elastic scattering xs
    real(8) :: absorption      ! microscopic absorption xs
    real(8) :: fission         ! microscopic fission xs
    real(8) :: nu_fission      ! microscopic production xs
    real(8) :: kappa_fission   ! microscopic energy-released from fission

    ! Information for S(a,b) use
    integer :: index_sab          ! index in sab_tables (zero means no table)
    integer :: last_index_sab = 0 ! index in sab_tables last used by this nuclide
    real(8) :: elastic_sab        ! microscopic elastic scattering on S(a,b) table

    ! Information for URR probability table use
    logical :: use_ptable  ! in URR range with probability tables?
  end type NuclideMicroXS

!===============================================================================
! MATERIALMACROXS contains cached macroscopic cross sections for the material a
! particle is traveling through
!===============================================================================

  type MaterialMacroXS
    real(8) :: total         ! macroscopic total xs
    real(8) :: elastic       ! macroscopic elastic scattering xs
    real(8) :: absorption    ! macroscopic absorption xs
    real(8) :: fission       ! macroscopic fission xs
    real(8) :: nu_fission    ! macroscopic production xs
    real(8) :: kappa_fission ! macroscopic energy-released from fission
  end type MaterialMacroXS

  contains

!===============================================================================
! DISTANGLE_CLEAR resets and deallocates data in Reaction.
!===============================================================================

    subroutine distangle_clear(this)

      class(DistAngle), intent(inout) :: this ! The DistAngle object to clear

      if (allocated(this % energy)) &
           deallocate(this % energy, this % type, this % location, this % data)

    end subroutine distangle_clear

!===============================================================================
! DISTENERGY_CLEAR resets and deallocates data in DistEnergy.
!===============================================================================

    recursive subroutine distenergy_clear(this)

      class(DistEnergy), intent(inout) :: this ! The DistEnergy object to clear

      ! Clear p_valid
      call this % p_valid % clear()

      if (allocated(this % data)) &
           deallocate(this % data)

      if (associated(this % next)) then
        ! recursively clear this item
        call this % next % clear()
        deallocate(this % next)
      end if

    end subroutine distenergy_clear

!===============================================================================
! REACTION_CLEAR resets and deallocates data in Reaction.
!===============================================================================

    subroutine reaction_clear(this)

      class(Reaction), intent(inout) :: this ! The Reaction object to clear

      if (allocated(this % sigma)) &
           deallocate(this % sigma)

      if (associated(this % edist)) then
        call this % edist % clear()
        deallocate(this % edist)
      end if

      call this % adist % clear()

    end subroutine reaction_clear

!===============================================================================
! URRDATA_CLEAR resets and deallocates data in Reaction.
!===============================================================================

    subroutine urrdata_clear(this)

      class(UrrData), intent(inout) :: this ! The UrrData object to clear

      if (allocated(this % energy)) &
           deallocate(this % energy, this % prob)

    end subroutine urrdata_clear

!===============================================================================
! NUCLIDE_CLEAR resets and deallocates data in Nuclide.
!===============================================================================

    subroutine nuclide_clear(this)

      class(Nuclide), intent(inout) :: this ! The Nuclide object to clear

      integer :: i ! Loop counter

      if (allocated(this % grid_index)) &
           deallocate(this % grid_index)
      
      if (allocated(this % grid_index_0K)) &
           deallocate(this % grid_index_0K)

      if (allocated(this % energy)) &
           deallocate(this % total, this % elastic, this % fission, &
          this % nu_fission, this % absorption)

      if (allocated(this % energy_0K)) &
           deallocate(this % elastic_0K)

      if (allocated(this % xs_cdf)) &
           deallocate(this % xs_cdf)

      if (allocated(this % heating)) &
           deallocate(this % heating)

      if (allocated(this % index_fission)) &
           deallocate(this % index_fission)

      if (allocated(this % nu_t_data)) &
           deallocate(this % nu_t_data)

      if (allocated(this % nu_p_data)) &
           deallocate(this % nu_p_data)

      if (allocated(this % nu_d_data)) &
           deallocate(this % nu_d_data)

      if (allocated(this % nu_d_precursor_data)) &
           deallocate(this % nu_d_precursor_data)

      if (associated(this % nu_d_edist)) then
        do i = 1, size(this % nu_d_edist)
          call this % nu_d_edist(i) % clear()
        end do
        deallocate(this % nu_d_edist)
      end if

      if (associated(this % urr_data)) then
        call this % urr_data % clear()
        deallocate(this % urr_data)
      end if

      if (associated(this % reactions)) then
        do i = 1, size(this % reactions)
          call this % reactions(i) % clear()
        end do
        deallocate(this % reactions)
      end if

    end subroutine nuclide_clear

end module ace_header<|MERGE_RESOLUTION|>--- conflicted
+++ resolved
@@ -156,7 +156,6 @@
   end type Nuclide
 
 !===============================================================================
-<<<<<<< HEAD
 ! NUCLIDE_0K temporarily contains all 0K cross section data and other parameters
 ! needed to treat resonance scattering before transferring them to NUCLIDE
 !===============================================================================
@@ -171,7 +170,8 @@
     real(8)       :: E_max = 1000.0e-6  ! upper cutoff energy for res scattering
 
   end type Nuclide0K
-=======
+
+!===============================================================================
 ! DISTENERGYSAB contains the secondary energy/angle distributions for inelastic
 ! thermal scattering collisions which utilize a continuous secondary energy
 ! representation.
@@ -184,7 +184,6 @@
     real(8), allocatable :: e_out_cdf(:)
     real(8), allocatable :: mu(:,:)
   end type DistEnergySab
->>>>>>> 5db98240
 
 !===============================================================================
 ! SALPHABETA contains S(a,b) data for thermal neutron scattering, typically off
