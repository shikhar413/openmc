module source

  use hdf5, only: HID_T
#ifdef MPI
  use message_passing
#endif

  use algorithm,        only: binary_search
  use bank_header,      only: Bank, source_bank
  use constants
  use distribution_univariate, only: Discrete
  use distribution_multivariate, only: SpatialBox
  use error,            only: fatal_error
  use geometry,         only: find_cell
  use hdf5_interface,   only: file_create, file_open, file_close, read_dataset
  use math
  use message_passing,  only: rank
  use mgxs_header,      only: energy_bins, num_energy_groups
  use output,           only: write_message
  use particle_header,  only: Particle
  use random_lcg,       only: prn, set_particle_seed, prn_set_stream
  use settings
  use simulation_header
  use source_header,    only: external_source
  use string,           only: to_str
  use state_point,      only: read_source_bank, write_source_bank

  implicit none

contains

!===============================================================================
! INITIALIZE_SOURCE initializes particles in the source bank
!===============================================================================

  subroutine initialize_source()

    integer(8) :: i          ! loop index over bank sites
    integer(8) :: id         ! particle id
    integer(HID_T) :: file_id
    character(MAX_WORD_LEN) :: filetype
    character(MAX_FILE_LEN) :: filename
    type(Bank), pointer :: src ! source bank site

    call write_message("Initializing source particles...", 5)

    if (path_source /= '') then
      ! Read the source from a binary file instead of sampling from some
      ! assumed source distribution

      call write_message('Reading source file from ' // trim(path_source) &
           &// '...', 6)

      ! Open the binary file
      file_id = file_open(path_source, 'r', parallel=.true.)

      ! Read the file type
      call read_dataset(filetype, file_id, "filetype")

      ! Check to make sure this is a source file
      if (filetype /= 'source') then
        call fatal_error("Specified starting source file not a source file &
             &type.")
      end if

      ! Read in the source bank
      call read_source_bank(file_id)

      ! Close file
      call file_close(file_id)

    else
      ! Generation source sites from specified distribution in user input
      do i = 1, work
        ! Get pointer to source bank site
        src => source_bank(i)

        ! initialize random number seed
        id = total_gen*n_particles + work_index(rank) + i
        call set_particle_seed(id)

        ! sample external source distribution
        call sample_external_source(src)
      end do
    end if

    ! Write out initial source
    if (write_initial_source) then
      call write_message('Writing out initial source...', 5)
      filename = trim(path_output) // 'initial_source.h5'
      file_id = file_create(filename, parallel=.true.)
      call write_source_bank(file_id)
      call file_close(file_id)
    end if

  end subroutine initialize_source

!===============================================================================
! SAMPLE_EXTERNAL_SOURCE samples the user-specified external source and stores
! the position, angle, and energy in a Bank type.
!===============================================================================

  subroutine sample_external_source(site)
    type(Bank), intent(inout) :: site ! source site

    integer :: i          ! dummy loop index
    integer :: n_source   ! number of source distributions
    real(8) :: c          ! cumulative frequency
    real(8) :: xi

    ! Set the random number generator to the source stream.
    call prn_set_stream(STREAM_SOURCE)

    ! Sample from among multiple source distributions
    n_source = size(external_source)
    if (n_source > 1) then
      xi = prn()*sum(external_source(:) % strength)
      c = ZERO
      do i = 1, n_source
        c = c + external_source(i) % strength
        if (xi < c) exit
      end do
    else
      i = 1
    end if

<<<<<<< HEAD
    ! Repeat sampling source location until a good site has been found
    found = .false.
    do while (.not. found)
      ! Set particle defaults
      call p % initialize()

      ! Set particle type
      site % particle = external_source(i) % particle

      ! Sample spatial distribution
      site % xyz(:) = external_source(i) % space % sample()

      ! Fill p with needed data
      p % coord(1) % xyz(:) = site % xyz
      p % coord(1) % uvw(:) = [ ONE, ZERO, ZERO ]

      ! Now search to see if location exists in geometry
      call find_cell(p, found)

      ! Check if spatial site is in fissionable material
      if (found) then
        select type (space => external_source(i) % space)
        type is (SpatialBox)
          if (space % only_fissionable) then
            if (p % material == MATERIAL_VOID) then
              found = .false.
            elseif (.not. materials(p % material) % fissionable) then
              found = .false.
            end if
          end if
        end select
      end if

      ! Check for rejection
      if (.not. found) then
        n_reject = n_reject + 1
        if (n_reject >= EXTSRC_REJECT_THRESHOLD .and. &
             real(n_accept, 8)/n_reject <= EXTSRC_REJECT_FRACTION) then
          call fatal_error("More than 95% of external source sites sampled &
               &were rejected. Please check your external source definition.")
        end if
      end if
    end do

    ! Increment number of accepted samples
    n_accept = n_accept + 1

    call p % clear()

    ! Sample angle
    site % uvw(:) = external_source(i) % angle % sample()

    ! Check for monoenergetic source above maximum neutron energy
    select type (energy => external_source(i) % energy)
    type is (Discrete)
      if (any(energy % x >= energy_max_neutron)) then
        call fatal_error("Source energy above range of energies of at least &
             &one cross section table")
      end if
    end select

    do
      ! Sample energy spectrum
      site % E = external_source(i) % energy % sample()

      ! resample if energy is greater than maximum neutron energy
      if (site % E < energy_max_neutron) exit
    end do

    ! Set delayed group
    site % delayed_group = 0
=======
    ! Sample source site from i-th source distribution
    site = external_source(i) % sample()
>>>>>>> 75c7d410

    ! If running in MG, convert site % E to group
    if (.not. run_CE) then
      if (site % E <= energy_bins(1)) then
        site % E = real(1, 8)
      else if (site % E > energy_bins(num_energy_groups + 1)) then
        site % E = real(num_energy_groups, 8)
      else
        site % E = real(binary_search(energy_bins, num_energy_groups + 1, &
             site % E), 8)
      end if
    end if

    ! Set the random number generator back to the tracking stream.
    call prn_set_stream(STREAM_TRACKING)

  end subroutine sample_external_source

end module source<|MERGE_RESOLUTION|>--- conflicted
+++ resolved
@@ -124,82 +124,8 @@
       i = 1
     end if
 
-<<<<<<< HEAD
-    ! Repeat sampling source location until a good site has been found
-    found = .false.
-    do while (.not. found)
-      ! Set particle defaults
-      call p % initialize()
-
-      ! Set particle type
-      site % particle = external_source(i) % particle
-
-      ! Sample spatial distribution
-      site % xyz(:) = external_source(i) % space % sample()
-
-      ! Fill p with needed data
-      p % coord(1) % xyz(:) = site % xyz
-      p % coord(1) % uvw(:) = [ ONE, ZERO, ZERO ]
-
-      ! Now search to see if location exists in geometry
-      call find_cell(p, found)
-
-      ! Check if spatial site is in fissionable material
-      if (found) then
-        select type (space => external_source(i) % space)
-        type is (SpatialBox)
-          if (space % only_fissionable) then
-            if (p % material == MATERIAL_VOID) then
-              found = .false.
-            elseif (.not. materials(p % material) % fissionable) then
-              found = .false.
-            end if
-          end if
-        end select
-      end if
-
-      ! Check for rejection
-      if (.not. found) then
-        n_reject = n_reject + 1
-        if (n_reject >= EXTSRC_REJECT_THRESHOLD .and. &
-             real(n_accept, 8)/n_reject <= EXTSRC_REJECT_FRACTION) then
-          call fatal_error("More than 95% of external source sites sampled &
-               &were rejected. Please check your external source definition.")
-        end if
-      end if
-    end do
-
-    ! Increment number of accepted samples
-    n_accept = n_accept + 1
-
-    call p % clear()
-
-    ! Sample angle
-    site % uvw(:) = external_source(i) % angle % sample()
-
-    ! Check for monoenergetic source above maximum neutron energy
-    select type (energy => external_source(i) % energy)
-    type is (Discrete)
-      if (any(energy % x >= energy_max_neutron)) then
-        call fatal_error("Source energy above range of energies of at least &
-             &one cross section table")
-      end if
-    end select
-
-    do
-      ! Sample energy spectrum
-      site % E = external_source(i) % energy % sample()
-
-      ! resample if energy is greater than maximum neutron energy
-      if (site % E < energy_max_neutron) exit
-    end do
-
-    ! Set delayed group
-    site % delayed_group = 0
-=======
     ! Sample source site from i-th source distribution
     site = external_source(i) % sample()
->>>>>>> 75c7d410
 
     ! If running in MG, convert site % E to group
     if (.not. run_CE) then
