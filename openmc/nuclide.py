--- conflicted
+++ resolved
@@ -97,7 +97,6 @@
     @zaid.setter
     def zaid(self, zaid):
         check_type('zaid', zaid, Integral)
-<<<<<<< HEAD
         self._zaid = zaid
 
     @scattering.setter
@@ -118,7 +117,4 @@
         if self._scattering is not None:
             string += '{0: <16}{1}{2}\n'.format('\tscattering', '=\t', 
                                                 self._scattering)
-        return string
-=======
-        self._zaid = zaid
->>>>>>> 39e246ed
+        return string