"""This module can be used to specify parameters used for coarse mesh finite
difference (CMFD) acceleration in OpenMC. CMFD was first proposed by [Smith]_
and is widely used in accelerating neutron transport problems.

References
----------

.. [Smith] K. Smith, "Nodal method storage reduction by non-linear
   iteration", *Trans. Am. Nucl. Soc.*, **44**, 265 (1983).

"""

from contextlib import contextmanager
from collections.abc import Iterable, Mapping
from numbers import Real, Integral
import sys
import time
from ctypes import c_int
import warnings

import numpy as np
from scipy import sparse
import h5py

import openmc.lib
from openmc.checkvalue import (check_type, check_length, check_value,
                               check_greater_than, check_less_than)
from openmc.exceptions import OpenMCError

# See if mpi4py module can be imported, define have_mpi global variable
try:
    from mpi4py import MPI
    have_mpi = True
except ImportError:
    have_mpi = False

# Maximum/minimum neutron energies
_ENERGY_MAX_NEUTRON = np.inf
_ENERGY_MIN_NEUTRON = 0.

# Tolerance for detecting zero flux values
_TINY_BIT = 1.e-8

# For non-accelerated regions on coarse mesh overlay
_CMFD_NOACCEL = -1

# Constant to represent a zero flux "albedo"
_ZERO_FLUX = 999.0

# Map that returns index of current direction in numpy current matrix
_CURRENTS = {
    'out_left':   0, 'in_left':   1, 'out_right': 2, 'in_right': 3,
    'out_back':   4, 'in_back':   5, 'out_front': 6, 'in_front': 7,
    'out_bottom': 8, 'in_bottom': 9, 'out_top':  10, 'in_top':  11
}


class CMFDMesh(object):
    """A structured Cartesian mesh used for CMFD acceleration.

    Attributes
    ----------
    lower_left : Iterable of float
        The lower-left corner of the structured mesh. If only two coordinates
        are given, it is assumed that the mesh is an x-y mesh.
    upper_right : Iterable of float
        The upper-right corner of the structured mesh. If only two coordinates
        are given, it is assumed that the mesh is an x-y mesh.
    dimension : Iterable of int
        The number of mesh cells in each direction.
    width : Iterable of float
        The width of mesh cells in each direction.
    energy : Iterable of float
        Energy bins in eV, listed in ascending order (e.g. [0.0, 0.625e-1,
        20.0e6]) for CMFD tallies and acceleration. If no energy bins are
        listed, OpenMC automatically assumes a one energy group calculation
        over the entire energy range.
    albedo : Iterable of float
        Surface ratio of incoming to outgoing partial currents on global
        boundary conditions. They are listed in the following order: -x +x -y
        +y -z +z.
    map : Iterable of int
        An optional acceleration map can be specified to overlay on the coarse
        mesh spatial grid. If this option is used, a ``0`` is used for a
        non-accelerated region and a ``1`` is used for an accelerated region.
        For a simple 4x4 coarse mesh with a 2x2 fuel lattice surrounded by
        reflector, the map is:

        ::

            [0, 0, 0, 0,
             0, 1, 1, 0,
             0, 1, 1, 0,
             0, 0, 0, 0]

        Therefore a 2x2 system of equations is solved rather than a 4x4. This
        is extremely important to use in reflectors as neutrons will not
        contribute to any tallies far away from fission source neutron regions.
        A ``1`` must be used to identify any fission source region.

    """

    def __init__(self):
        self._lower_left = None
        self._upper_right = None
        self._dimension = None
        self._width = None
        self._energy = None
        self._albedo = None
        self._map = None

    def __repr__(self):
        outstr = type(self).__name__ + '\n'
        outstr += (self._get_repr(self._lower_left, "Lower left") + "\n" +
                   self._get_repr(self._upper_right, "Upper right") + "\n" +
                   self._get_repr(self._dimension, "Dimension") + "\n" +
                   self._get_repr(self._width, "Width") + "\n" +
                   self._get_repr(self._albedo, "Albedo"))
        return outstr

    def _get_repr(self, list_var, label):
        outstr = "\t{:<11} = ".format(label)
        if list(list_var):
            outstr += ", ".join(str(i) for i in list_var)
        return outstr

    @property
    def lower_left(self):
        return self._lower_left

    @property
    def upper_right(self):
        return self._upper_right

    @property
    def dimension(self):
        return self._dimension

    @property
    def width(self):
        return self._width

    @property
    def energy(self):
        return self._energy

    @property
    def albedo(self):
        return self._albedo

    @property
    def map(self):
        return self._map

    @lower_left.setter
    def lower_left(self, lower_left):
        check_type('CMFD mesh lower_left', lower_left, Iterable, Real)
        check_length('CMFD mesh lower_left', lower_left, 2, 3)
        self._lower_left = lower_left

    @upper_right.setter
    def upper_right(self, upper_right):
        check_type('CMFD mesh upper_right', upper_right, Iterable, Real)
        check_length('CMFD mesh upper_right', upper_right, 2, 3)
        self._upper_right = upper_right

    @dimension.setter
    def dimension(self, dimension):
        check_type('CMFD mesh dimension', dimension, Iterable, Integral)
        check_length('CMFD mesh dimension', dimension, 2, 3)
        for d in dimension:
            check_greater_than('CMFD mesh dimension', d, 0)
        self._dimension = dimension

    @width.setter
    def width(self, width):
        check_type('CMFD mesh width', width, Iterable, Real)
        check_length('CMFD mesh width', width, 2, 3)
        for w in width:
            check_greater_than('CMFD mesh width', w, 0)
        self._width = width

    @energy.setter
    def energy(self, energy):
        check_type('CMFD mesh energy', energy, Iterable, Real)
        for e in energy:
            check_greater_than('CMFD mesh energy', e, 0, True)
        self._energy = energy

    @albedo.setter
    def albedo(self, albedo):
        check_type('CMFD mesh albedo', albedo, Iterable, Real)
        check_length('CMFD mesh albedo', albedo, 6)
        for a in albedo:
            check_greater_than('CMFD mesh albedo', a, 0, True)
            check_less_than('CMFD mesh albedo', a, 1, True)
        self._albedo = albedo

    @map.setter
    def map(self, meshmap):
        check_type('CMFD mesh map', meshmap, Iterable, Integral)
        for m in meshmap:
            check_value('CMFD mesh map', m, [0, 1])
        self._map = meshmap


class CMFDRun(object):
    r"""Class for running CMFD acceleration through the C API.

    Attributes
    ----------
    tally_begin : int
        Batch number at which CMFD tallies should begin accummulating
    solver_begin: int
        Batch number at which CMFD solver should start executing
    solver_end: int
        Batch number at which CMFD solver should stop executing
        TODO add functionality to check if < solver_begin
        TODO stop cmfd tallies as well
    ref_d : list of floats
        List of reference diffusion coefficients to fix CMFD parameters to
    display : dict
        Dictionary indicating which CMFD results to output. Note that CMFD
        k-effective will always be outputted. Acceptable keys are:

        * "balance" - Whether to output RMS [%] of the resdiual from the
          neutron balance equation on CMFD tallies (bool)
        * "dominance" - Whether to output the estimated dominance ratio from
          the CMFD iterations (bool)
        * "entropy" - Whether to output the *entropy* of the CMFD predicted
          fission source (bool)
        * "source" - Whether to ouput the RMS [%] between the OpenMC fission
          source and CMFD fission source (bool)

    downscatter : bool
        Indicate whether an effective downscatter cross section should be used
        when using 2-group CMFD.
    feedback : bool
        Indicate whether or not the CMFD diffusion result is used to adjust the weight
        of fission source neutrons on the next OpenMC batch. Defaults to False.
    cmfd_ktol : float
        Tolerance on the eigenvalue when performing CMFD power iteration
    mesh : openmc.cmfd.CMFDMesh
        Structured mesh to be used for acceleration
    norm : float
        Normalization factor applied to the CMFD fission source distribution
    power_monitor : bool
        View convergence of power iteration during CMFD acceleration
    run_adjoint : bool
        Perform adjoint calculation on the last batch
    w_shift : float
        Optional Wielandt shift parameter for accelerating power iterations. By
        default, it is very large so there is effectively no impact.
    stol : float
        Tolerance on the fission source when performing CMFD power iteration
    reset : list of int
        List of batch numbers at which CMFD tallies should be reset
    write_matrices : bool
        Write sparse matrices that are used during CMFD acceleration (loss,
        production) and resultant normalized flux vector phi to file
    spectral : float
        Optional spectral radius that can be used to accelerate the convergence
        of Gauss-Seidel iterations during CMFD power iteration.
    gauss_seidel_tolerance : Iterable of float
        Two parameters specifying the absolute inner tolerance and the relative
        inner tolerance for Gauss-Seidel iterations when performing CMFD.
    adjoint_type : {'physical', 'math'}
        Stores type of adjoint calculation that should be performed.
        ``run_adjoint`` must be true for an adjoint calculation to be
        perfomed. Options are:

        * "physical" - Create adjoint matrices from physical parameters of
          CMFD problem
        * "math" - Create adjoint matrices mathematically as the transpose of
          loss and production CMFD matrices

    window_type : {'expanding', 'rolling', 'none'}
        Specifies type of tally window scheme to use to accumulate CMFD
        tallies. Options are:

          * "expanding" - Have an expanding window that doubles in size
            to give more weight to more recent tallies as more generations are
            simulated
          * "rolling" - Have a fixed window size that aggregates tallies from
            the same number of previous generations tallied
          * "none" - Don't use a windowing scheme so that all tallies from last
            time they were reset are used for the CMFD algorithm.

    window_size : int
        Size of window to use for tally window scheme. Only relevant when
        window_type is set to "rolling"
    max_window_size: int
        TODO
    indices : numpy.ndarray
        Stores spatial and group dimensions as [nx, ny, nz, ng]
    cmfd_src : numpy.ndarray
        CMFD source distribution calculated from solving CMFD equations
    entropy : list of floats
        "Shannon entropy" from CMFD fission source, stored for each generation
        that CMFD is invoked
    balance : list of floats
        RMS of neutron balance equations, stored for each generation that CMFD
        is invoked
    src_cmp : list of floats
        RMS deviation of OpenMC and CMFD normalized source, stored for each
        generation that CMFD is invoked
    dom : list of floats
        Dominance ratio from solving CMFD matrix equations, stored for each
        generation that CMFD is invoked
    k_cmfd : list of floats
        List of CMFD k-effectives, stored for each generation that CMFD is
        invoked
    time_cmfd : float
        Time for entire CMFD calculation, in seconds
    time_cmfdbuild : float
        Time for building CMFD matrices, in seconds
    time_cmfdsolve : float
        Time for solving CMFD matrix equations, in seconds
    use_all_threads : bool
        Whether to use all threads allocated to OpenMC for CMFD solver
    intracomm : mpi4py.MPI.Intracomm or None
        MPI intercommunicator for running MPI commands

    """

    def __init__(self):
        """Constructor for CMFDRun class. Default values for instance variables
        set in this method.

        """
        # Variables that users can modify
        self._tally_begin = 1
        self._solver_begin = 1
        self._solver_end = -1
        self._ref_d = np.array([])
        self._display = {'balance': False, 'dominance': False,
                         'entropy': False, 'source': False}
        self._downscatter = False
        self._feedback = False
        self._cmfd_ktol = 1.e-8
        self._mesh = None
        self._norm = 1.
        self._power_monitor = False
        self._run_adjoint = False
        self._w_shift = 1.e6
        self._stol = 1.e-8
        self._reset = []
        self._write_matrices = False
        self._spectral = 0.0
        self._damping_factor = 0.2
        self._gauss_seidel_tolerance = [1.e-10, 1.e-5]
        self._adjoint_type = 'physical'
        self._window_type = 'none'
        self._window_size = 10
        self._max_window_size = sys.maxsize
        self._intracomm = None
        self._use_all_threads = False

        # External variables used during runtime but users cannot control
        self._set_reference_params = False
        self._indices = np.zeros(4, dtype=np.int32)
        self._egrid = None
        self._albedo = None
        self._coremap = None
        self._mesh_id = None
        self._tally_ids = None
        self._energy_filters = None
        self._cmfd_on = False
        self._mat_dim = _CMFD_NOACCEL
        self._keff_bal = None
        self._keff = None
        self._adj_keff = None
        self._phi = None
        self._adj_phi = None
        self._openmc_src_rate = None
        self._flux_rate = None
        self._total_rate = None
        self._p1scatt_rate = None
        self._scatt_rate = None
        self._nfiss_rate = None
        self._current_rate = None
        self._flux = None
        self._totalxs = None
        self._p1scattxs = None
        self._scattxs = None
        self._nfissxs = None
        self._diffcof = None
        self._dtilde = None
        self._dhat = None
        self._hxyz = None
        self._current = None
        self._cmfd_src = None
        self._openmc_src = None
        self._sourcecounts = None
        self._weightfactors = None
        self._entropy = []
        self._balance = []
        self._src_cmp = []
        self._dom = []
        self._k_cmfd = []
        self._resnb = None
        self._reset_every = None
        self._time_cmfd = None
        self._time_cmfdbuild = None
        self._time_cmfdsolve = None

        # All index-related variables, for numpy vectorization
        self._first_x_accel = None
        self._last_x_accel = None
        self._first_y_accel = None
        self._last_y_accel = None
        self._first_z_accel = None
        self._last_z_accel = None
        self._notfirst_x_accel = None
        self._notlast_x_accel = None
        self._notfirst_y_accel = None
        self._notlast_y_accel = None
        self._notfirst_z_accel = None
        self._notlast_z_accel = None
        self._is_adj_ref_left = None
        self._is_adj_ref_right = None
        self._is_adj_ref_back = None
        self._is_adj_ref_front = None
        self._is_adj_ref_bottom = None
        self._is_adj_ref_top = None
        self._accel_idxs = None
        self._accel_neig_left_idxs = None
        self._accel_neig_right_idxs = None
        self._accel_neig_back_idxs = None
        self._accel_neig_front_idxs = None
        self._accel_neig_bot_idxs = None
        self._accel_neig_top_idxs = None
        self._loss_row = None
        self._loss_col = None
        self._prod_row = None
        self._prod_col = None

    @property
    def tally_begin(self):
        return self._tally_begin

    @property
    def solver_begin(self):
        return self._solver_begin

    @property
    def solver_end(self):
        return self._solver_end

    @property
    def ref_d(self):
        return self._ref_d

    @property
    def display(self):
        return self._display

    @property
    def downscatter(self):
        return self._downscatter

    @property
    def feedback(self):
        return self._feedback

    @property
    def cmfd_ktol(self):
        return self._cmfd_ktol

    @property
    def mesh(self):
        return self._mesh

    @property
    def norm(self):
        return self._norm

    @property
    def adjoint_type(self):
        return self._adjoint_type

    @property
    def window_type(self):
        return self._window_type

    @property
    def window_size(self):
        return self._window_size

    @property
    def max_window_size(self):
        return self._max_window_size

    @property
    def power_monitor(self):
        return self._power_monitor

    @property
    def run_adjoint(self):
        return self._run_adjoint

    @property
    def w_shift(self):
        return self._w_shift

    @property
    def stol(self):
        return self._stol

    @property
    def spectral(self):
        return self._spectral

    @property
    def damping_factor(self):
        return self._damping_factor

    @property
    def reset(self):
        return self._reset

    @property
    def write_matrices(self):
        return self._write_matrices

    @property
    def gauss_seidel_tolerance(self):
        return self._gauss_seidel_tolerance

    @property
    def indices(self):
        return self._indices

    @property
    def use_all_threads(self):
        return self._use_all_threads

    @property
    def cmfd_src(self):
        return self._cmfd_src

    @property
    def dom(self):
        return self._dom

    @property
    def src_cmp(self):
        return self._src_cmp

    @property
    def balance(self):
        return self._balance

    @property
    def entropy(self):
        return self._entropy

    @property
    def k_cmfd(self):
        return self._k_cmfd

    @tally_begin.setter
    def tally_begin(self, begin):
        check_type('CMFD tally begin batch', begin, Integral)
        check_greater_than('CMFD tally begin batch', begin, 0)
        self._tally_begin = begin

    @solver_begin.setter
    def solver_begin(self, begin):
        check_type('CMFD feedback begin batch', begin, Integral)
        check_greater_than('CMFD feedback begin batch', begin, 0)
        self._solver_begin = begin

    @solver_end.setter
    def solver_end(self, end):
        check_type('CMFD feedback end batch', end, Integral)
        check_greater_than('CMFD feedback end batch', end, 0)
        self._solver_end = end

    @ref_d.setter
    def ref_d(self, diff_params):
        check_type('Reference diffusion params', diff_params,
                   Iterable, Real)
        self._ref_d = np.array(diff_params)

    @display.setter
    def display(self, display):
        check_type('display', display, Mapping)
        for key, value in display.items():
            check_value('display key', key,
                        ('balance', 'entropy', 'dominance', 'source'))
            check_type("display['{}']".format(key), value, bool)
            self._display[key] = value

    @downscatter.setter
    def downscatter(self, downscatter):
        check_type('CMFD downscatter', downscatter, bool)
        self._downscatter = downscatter

    @feedback.setter
    def feedback(self, feedback):
        check_type('CMFD feedback', feedback, bool)
        self._feedback = feedback

    @cmfd_ktol.setter
    def cmfd_ktol(self, cmfd_ktol):
        check_type('CMFD eigenvalue tolerance', cmfd_ktol, Real)
        self._cmfd_ktol = cmfd_ktol

    @mesh.setter
    def mesh(self, cmfd_mesh):
        check_type('CMFD mesh', cmfd_mesh, CMFDMesh)

        # Check dimension defined
        if cmfd_mesh.dimension is None:
            raise ValueError('CMFD mesh requires spatial '
                             'dimensions to be specified')

        # Check lower left defined
        if cmfd_mesh.lower_left is None:
            raise ValueError('CMFD mesh requires lower left coordinates '
                             'to be specified')

        # Check that both upper right and width both not defined
        if cmfd_mesh.upper_right is not None and cmfd_mesh.width is not None:
            raise ValueError('Both upper right coordinates and width '
                             'cannot be specified for CMFD mesh')

        # Check that at least one of width or upper right is defined
        if cmfd_mesh.upper_right is None and cmfd_mesh.width is None:
            raise ValueError('CMFD mesh requires either upper right '
                             'coordinates or width to be specified')

        # Check width and lower length are same dimension and define
        # upper_right
        if cmfd_mesh.width is not None:
            check_length('CMFD mesh width', cmfd_mesh.width,
                         len(cmfd_mesh.lower_left))
            cmfd_mesh.upper_right = np.array(cmfd_mesh.lower_left) + \
                np.array(cmfd_mesh.width) * np.array(cmfd_mesh.dimension)

        # Check upper_right and lower length are same dimension and define
        # width
        elif cmfd_mesh.upper_right is not None:
            check_length('CMFD mesh upper right', cmfd_mesh.upper_right,
                         len(cmfd_mesh.lower_left))
            # Check upper right coordinates are greater than lower left
            if np.any(np.array(cmfd_mesh.upper_right) <=
                      np.array(cmfd_mesh.lower_left)):
                raise ValueError('CMFD mesh requires upper right '
                                 'coordinates to be greater than lower '
                                 'left coordinates')
            cmfd_mesh.width = np.true_divide((np.array(cmfd_mesh.upper_right) -
                                             np.array(cmfd_mesh.lower_left)),
                                             np.array(cmfd_mesh.dimension))
        self._mesh = cmfd_mesh

    @norm.setter
    def norm(self, norm):
        check_type('CMFD norm', norm, Real)
        self._norm = norm

    @adjoint_type.setter
    def adjoint_type(self, adjoint_type):
        check_type('CMFD adjoint type', adjoint_type, str)
        check_value('CMFD adjoint type', adjoint_type,
                    ['math', 'physical'])
        self._adjoint_type = adjoint_type

    @window_type.setter
    def window_type(self, window_type):
        check_type('CMFD window type', window_type, str)
        check_value('CMFD window type', window_type,
                    ['none', 'rolling', 'expanding'])
        self._window_type = window_type

    @window_size.setter
    def window_size(self, window_size):
        check_type('CMFD window size', window_size, Integral)
        check_greater_than('CMFD window size', window_size, 0)
        if self._window_type != 'rolling':
            warn_msg = 'Window size will have no effect on CMFD simulation ' \
                       'unless window type is set to "rolling".'
            warnings.warn(warn_msg, RuntimeWarning)
        self._window_size = window_size

    @max_window_size.setter
    def max_window_size(self, window_size):
        check_type('CMFD max window size', window_size, Integral)
        check_greater_than('CMFD max window size', window_size, 0)
        if self._window_type != 'expanding':
            warn_msg = 'Window size will have no effect on CMFD simulation ' \
                       'unless window type is set to "expanding".'
            warnings.warn(warn_msg, RuntimeWarning)
        self._max_window_size = window_size

    @power_monitor.setter
    def power_monitor(self, power_monitor):
        check_type('CMFD power monitor', power_monitor, bool)
        self._power_monitor = power_monitor

    @run_adjoint.setter
    def run_adjoint(self, run_adjoint):
        check_type('CMFD run adjoint', run_adjoint, bool)
        self._run_adjoint = run_adjoint

    @w_shift.setter
    def w_shift(self, w_shift):
        check_type('CMFD Wielandt shift', w_shift, Real)
        self._w_shift = w_shift

    @stol.setter
    def stol(self, stol):
        check_type('CMFD fission source tolerance', stol, Real)
        self._stol = stol

    @spectral.setter
    def spectral(self, spectral):
        check_type('CMFD spectral radius', spectral, Real)
        self._spectral = spectral

    @damping_factor.setter
    def damping_factor(self, damping_factor):
        check_type('CMFD damping factor', damping_factor, Real)
        check_greater_than('CMFD damping factor', damping_factor, 0, True)
        check_less_than('CMFD damping factor', damping_factor, 1, True)
        self._damping_factor = damping_factor

    @reset.setter
    def reset(self, reset):
        check_type('tally reset batches', reset, Iterable, Integral)
        self._reset = reset

    @write_matrices.setter
    def write_matrices(self, write_matrices):
        check_type('CMFD write matrices', write_matrices, bool)
        self._write_matrices = write_matrices

    @gauss_seidel_tolerance.setter
    def gauss_seidel_tolerance(self, gauss_seidel_tolerance):
        check_type('CMFD Gauss-Seidel tolerance', gauss_seidel_tolerance,
                   Iterable, Real)
        check_length('Gauss-Seidel tolerance', gauss_seidel_tolerance, 2)
        self._gauss_seidel_tolerance = gauss_seidel_tolerance

    @use_all_threads.setter
    def use_all_threads(self, use_all_threads):
        check_type('CMFD use all threads', use_all_threads, bool)
        self._use_all_threads = use_all_threads

    def run(self, **kwargs):
        """Run OpenMC with coarse mesh finite difference acceleration

        This method is called by the user to run CMFD once instance variables of
        CMFDRun class are set

        Parameters
        ----------
        **kwargs
            All keyword arguments are passed to
            :func:`openmc.lib.run_in_memory`.

        """
        with self.run_in_memory(**kwargs):
            for _ in self.iter_batches():
                pass

    @contextmanager
    def run_in_memory(self, **kwargs):
        """ Context manager for running CMFD functions with OpenMC shared
        library functions.

        This function can be used with a 'with' statement to ensure the
        CMFDRun class is properly initialized/finalized. For example::

            from openmc import cmfd
            cmfd_run = cmfd.CMFDRun()
            with cmfd_run.run_in_memory():
                do_stuff_before_simulation_start()
                for _ in cmfd_run.iter_batches():
                    do_stuff_between_batches()

        Parameters
        ----------
        **kwargs
            All keyword arguments passed to :func:`openmc.lib.run_in_memory`.

        """
        # Store intracomm for part of CMFD routine where MPI reduce and
        # broadcast calls are made
        if 'intracomm' in kwargs and kwargs['intracomm'] is not None:
            self._intracomm = kwargs['intracomm']
        elif have_mpi:
            self._intracomm = MPI.COMM_WORLD

        # Run and pass arguments to C API run_in_memory function
        with openmc.lib.run_in_memory(**kwargs):
            self.init()
            yield
            self.finalize()

    def iter_batches(self):
        """ Iterator over batches.

        This function returns a generator-iterator that allows Python code to
        be run between batches when running an OpenMC simulation with CMFD.
        It should be used in conjunction with
        :func`openmc.cmfd.CMFDRun.run_in_memory` to ensure proper
        initialization/finalization of CMFDRun instance.

        """
        status = 0
        while status == 0:
            status = self.next_batch()
            yield

    def init(self):
        """ Initialize CMFDRun instance by setting up CMFD parameters and
        calling :func:`openmc.lib.simulation_init`

        """
        # Configure CMFD parameters
        self._configure_cmfd()

        # Create tally objects
        self._create_cmfd_tally()

        if openmc.lib.master():
            # Compute and store array indices used to build cross section
            # arrays
            self._precompute_array_indices()

            # Compute and store row and column indices used to build CMFD
            # matrices
            self._precompute_matrix_indices()

            # Initialize all variables used for linear solver in C++
            self._initialize_linsolver()

        # Initialize simulation
        openmc.lib.simulation_init()

        # Set cmfd_run variable to True through C API
        openmc.lib.settings.cmfd_run = True

    def next_batch(self):
        """ Run next batch for CMFDRun.

        Returns
        -------
        int
            Status after running a batch (0=normal, 1=reached maximum number of
            batches, 2=tally triggers reached)

        """
        # Initialize CMFD batch
        self._cmfd_init_batch()

        # Run next batch
        status = openmc.lib.next_batch()

        # Perform CMFD calculations
        self._execute_cmfd()

        # Write CMFD data to statepoint
        if openmc.lib.is_statepoint_batch():
            self.statepoint_write()
        return status

    def finalize(self):
        """ Finalize simulation by calling
        :func:`openmc.lib.simulation_finalize` and print out CMFD timing
        information.

        """
        # Finalize simuation
        openmc.lib.simulation_finalize()

        if openmc.lib.master():
            # Print out CMFD timing statistics
            self._write_cmfd_timing_stats()

    def statepoint_write(self, filename=None):
        """Write all simulation parameters to statepoint

        Parameters
        ----------
        filename : str
            Filename of statepoint

        """
        if filename is None:
            batch_str_len = len(str(openmc.lib.settings.get_batches()))
            batch_str = str(openmc.lib.current_batch()).zfill(batch_str_len)
            filename = 'statepoint.{}.h5'.format(batch_str)

        # Call C API statepoint_write to save source distribution with CMFD
        # feedback
        openmc.lib.statepoint_write(filename=filename)

        # Append CMFD data to statepoint file using h5py
        self._write_cmfd_statepoint(filename)

    def _write_cmfd_statepoint(self, filename):
        """Append all CNFD simulation parameters to existing statepoint

        Parameters
        ----------
        filename : str
            Filename of statepoint

        """
        if openmc.lib.master():
            with h5py.File(filename, 'a') as f:
                if 'cmfd' not in f:
                    if openmc.lib.settings.verbosity >= 5:
                        print(' Writing CMFD data to {}...'.format(filename))
                        sys.stdout.flush()
                    cmfd_group = f.create_group("cmfd")
                    cmfd_group.attrs['cmfd_on'] = self._cmfd_on
                    cmfd_group.attrs['feedback'] = self._feedback
                    cmfd_group.attrs['solver_begin'] = self._solver_begin
                    cmfd_group.attrs['mesh_id'] = self._mesh_id
                    cmfd_group.attrs['tally_begin'] = self._tally_begin
                    cmfd_group.attrs['time_cmfd'] = self._time_cmfd
                    cmfd_group.attrs['time_cmfdbuild'] = self._time_cmfdbuild
                    cmfd_group.attrs['time_cmfdsolve'] = self._time_cmfdsolve
                    cmfd_group.attrs['window_size'] = self._window_size
                    cmfd_group.attrs['window_type'] = self._window_type
                    cmfd_group.create_dataset('k_cmfd', data=self._k_cmfd)
                    cmfd_group.create_dataset('dom', data=self._dom)
                    cmfd_group.create_dataset('src_cmp', data=self._src_cmp)
                    cmfd_group.create_dataset('balance', data=self._balance)
                    cmfd_group.create_dataset('entropy', data=self._entropy)
                    cmfd_group.create_dataset('reset', data=self._reset)
                    cmfd_group.create_dataset('albedo', data=self._albedo)
                    cmfd_group.create_dataset('coremap', data=self._coremap)
                    cmfd_group.create_dataset('egrid', data=self._egrid)
                    cmfd_group.create_dataset('indices', data=self._indices)
                    cmfd_group.create_dataset('tally_ids',
                                              data=self._tally_ids)
                    cmfd_group.create_dataset('current_rate',
                                              data=self._current_rate)
                    cmfd_group.create_dataset('flux_rate',
                                              data=self._flux_rate)
                    cmfd_group.create_dataset('nfiss_rate',
                                              data=self._nfiss_rate)
                    cmfd_group.create_dataset('openmc_src_rate',
                                              data=self._openmc_src_rate)
                    cmfd_group.create_dataset('p1scatt_rate',
                                              data=self._p1scatt_rate)
                    cmfd_group.create_dataset('scatt_rate',
                                              data=self._scatt_rate)
                    cmfd_group.create_dataset('total_rate',
                                              data=self._total_rate)
                elif openmc.settings.verbosity >= 5:
                    print('  CMFD data not written to statepoint file'
                          'as it already exists in {}'.format(filename))
                    sys.stdout.flush()

    def _initialize_linsolver(self):
        # Determine number of rows in CMFD matrix
        ng = self._indices[3]
        n = self._mat_dim*ng

        # Create temp loss matrix to pass row/col indices to C++ linear solver
        loss_row = self._loss_row
        loss_col = self._loss_col
        temp_data = np.ones(len(loss_row))
        temp_loss = sparse.csr_matrix((temp_data, (loss_row, loss_col)),
                                      shape=(n, n))

        # Pass coremap as 1-d array of 32-bit integers
        coremap = np.swapaxes(self._coremap, 0, 2).flatten().astype(np.int32)

        args = temp_loss.indptr, len(temp_loss.indptr), \
            temp_loss.indices, len(temp_loss.indices), n, \
            self._spectral, self._indices, coremap, self._use_all_threads
        return openmc.lib._dll.openmc_initialize_linsolver(*args)

    def _write_cmfd_output(self):
        """Write CMFD output to buffer at the end of each batch"""
        # Display CMFD k-effective
        outstr = '{:>11s}CMFD k:    {:0.5f}'.format('', self._k_cmfd[-1])
        # Display value of additional fields based on display dict
        outstr += '\n'
        if self._display['dominance']:
            outstr += ('{:>11s}Dom Rat:   {:0.5f}\n'
                       .format('', self._dom[-1]))
        if self._display['entropy']:
            outstr += ('{:>11s}CMFD Ent:  {:0.5f}\n'
                       .format('', self._entropy[-1]))
        if self._display['source']:
            outstr += ('{:>11s}RMS Src:   {:0.5f}\n'
                       .format('', self._src_cmp[-1]))
        if self._display['balance']:
            outstr += ('{:>11s}RMS Bal:   {:0.5f}\n'
                       .format('', self._balance[-1]))

        print(outstr)
        sys.stdout.flush()

    def _write_cmfd_timing_stats(self):
        """Write CMFD timing stats to buffer after finalizing simulation"""
        outstr = ("=====================>     "
                  "CMFD TIMING STATISTICS     <====================\n\n"
                  "   Time in CMFD                    =  {:.5e} seconds\n"
                  "     Building matrices             =  {:.5e} seconds\n"
                  "     Solving matrices              =  {:.5e} seconds\n")
        print(outstr.format(self._time_cmfd, self._time_cmfdbuild,
                            self._time_cmfdsolve))
        sys.stdout.flush()

    def _configure_cmfd(self):
        """Initialize CMFD parameters and set CMFD input variables"""
        # Check if restarting simulation from statepoint file
        if not openmc.lib.settings.restart_run:
            # Define all variables necessary for running CMFD
            self._initialize_cmfd()

        else:
            # Reset CMFD parameters from statepoint file
            path_statepoint = openmc.lib.settings.path_statepoint
            self._reset_cmfd(path_statepoint)

    def _initialize_cmfd(self):
        """Sets values of CMFD instance variables based on user input,
           separating between variables that only exist on all processes
           and those that only exist on the master process

        """
        # Print message to user and flush output to stdout
        if openmc.lib.settings.verbosity >= 7 and openmc.lib.master():
            print(' Configuring CMFD parameters for simulation')
            sys.stdout.flush()

        # Check if CMFD mesh is defined
        if self._mesh is None:
            raise ValueError('No CMFD mesh has been specified for '
                             'simulation')

        # Set spatial dimensions of CMFD object
        for i, n in enumerate(self._mesh.dimension):
            self._indices[i] = n

        # Check if in continuous energy mode
        if not openmc.lib.settings.run_CE:
            raise OpenMCError('CMFD must be run in continuous energy mode')

        # Set number of energy groups
        if self._mesh.energy is not None:
            ng = len(self._mesh.energy)
            self._egrid = np.array(self._mesh.energy)
            self._indices[3] = ng - 1
            self._energy_filters = True
        else:
            self._egrid = np.array([_ENERGY_MIN_NEUTRON, _ENERGY_MAX_NEUTRON])
            self._indices[3] = 1
            self._energy_filters = False

        # Get acceleration map, otherwise set all regions to be accelerated
        if self._mesh.map is not None:
            check_length('CMFD coremap', self._mesh.map,
                         np.product(self._indices[0:3]))
            if openmc.lib.master():
                self._coremap = np.array(self._mesh.map)
        else:
            if openmc.lib.master():
                self._coremap = np.ones((np.product(self._indices[0:3])),
                                        dtype=int)

        # Check CMFD tallies accummulated before feedback turned on
        if self._feedback and self._solver_begin < self._tally_begin:
            raise ValueError('Tally begin must be less than or equal to '
                             'CMFD begin')

        # Initialize parameters for CMFD tally windows
        self._set_tally_window()

        # Set reference diffusion parameters
        if self._ref_d.size > 0:
            self._set_reference_params = True
            # Check length of reference diffusion parameters equal to number of
            # energy groups
            if self._ref_d.size != self._indices[3]:
                raise OpenMCError('Number of reference diffusion parameters '
                                  'must equal number of CMFD energy groups')

        # Define all variables that will exist only on master process
        if openmc.lib.master():
            # Set global albedo
            if self._mesh.albedo is not None:
                self._albedo = np.array(self._mesh.albedo)
            else:
                self._albedo = np.array([1., 1., 1., 1., 1., 1.])

            # Set up CMFD coremap
            self._set_coremap()

            # Extract spatial and energy indices
            nx, ny, nz, ng = self._indices

            # Allocate parameters that need to be stored for tally window
            self._openmc_src_rate = np.zeros((nx, ny, nz, ng, 0))
            self._flux_rate = np.zeros((nx, ny, nz, ng, 0))
            self._total_rate = np.zeros((nx, ny, nz, ng, 0))
            self._p1scatt_rate = np.zeros((nx, ny, nz, ng, 0))
            self._scatt_rate = np.zeros((nx, ny, nz, ng, ng, 0))
            self._nfiss_rate = np.zeros((nx, ny, nz, ng, ng, 0))
            self._current_rate = np.zeros((nx, ny, nz, 12, ng, 0))

            # Initialize timers
            self._time_cmfd = 0.0
            self._time_cmfdbuild = 0.0
            self._time_cmfdsolve = 0.0

    def _reset_cmfd(self, filename):
        """Reset all CMFD parameters from statepoint

        Parameters
        ----------
        filename : str
            Filename of statepoint to read from

        """
        with h5py.File(filename, 'r') as f:
            if 'cmfd' not in f:
                raise OpenMCError('Could not find CMFD parameters in ',
                                  'file {}'.format(filename))
            else:
                # Overwrite CMFD values from statepoint
                if (openmc.lib.master() and
                        openmc.lib.settings.verbosity >= 5):
                    print(' Loading CMFD data from {}...'.format(filename))
                    sys.stdout.flush()
                cmfd_group = f['cmfd']

                # Define variables that exist on all processes
                self._cmfd_on = cmfd_group.attrs['cmfd_on']
                self._feedback = cmfd_group.attrs['feedback']
                self._solver_begin = cmfd_group.attrs['solver_begin']
                self._tally_begin = cmfd_group.attrs['tally_begin']
                self._k_cmfd = list(cmfd_group['k_cmfd'])
                self._dom = list(cmfd_group['dom'])
                self._src_cmp = list(cmfd_group['src_cmp'])
                self._balance = list(cmfd_group['balance'])
                self._entropy = list(cmfd_group['entropy'])
                self._reset = list(cmfd_group['reset'])
                self._egrid = cmfd_group['egrid'][()]
                self._indices = cmfd_group['indices'][()]
                default_egrid = np.array([_ENERGY_MIN_NEUTRON,
                                          _ENERGY_MAX_NEUTRON])
                self._energy_filters = not np.array_equal(self._egrid,
                                                          default_egrid)
                self._window_size = cmfd_group.attrs['window_size']
                self._window_type = cmfd_group.attrs['window_type']
                self._reset_every = (self._window_type == 'expanding' or
                                     self._window_type == 'rolling')

                # Overwrite CMFD mesh properties
                cmfd_mesh_name = 'mesh ' + str(cmfd_group.attrs['mesh_id'])
                cmfd_mesh = f['tallies']['meshes'][cmfd_mesh_name]
                self._mesh.dimension = cmfd_mesh['dimension'][()]
                self._mesh.lower_left = cmfd_mesh['lower_left'][()]
                self._mesh.upper_right = cmfd_mesh['upper_right'][()]
                self._mesh.width = cmfd_mesh['width'][()]

                # Define variables that exist only on master process
                if openmc.lib.master():
                    self._time_cmfd = cmfd_group.attrs['time_cmfd']
                    self._time_cmfdbuild = cmfd_group.attrs['time_cmfdbuild']
                    self._time_cmfdsolve = cmfd_group.attrs['time_cmfdsolve']
                    self._albedo = cmfd_group['albedo'][()]
                    self._coremap = cmfd_group['coremap'][()]
                    self._current_rate = cmfd_group['current_rate'][()]
                    self._flux_rate = cmfd_group['flux_rate'][()]
                    self._nfiss_rate = cmfd_group['nfiss_rate'][()]
                    self._openmc_src_rate = cmfd_group['openmc_src_rate'][()]
                    self._p1scatt_rate = cmfd_group['p1scatt_rate'][()]
                    self._scatt_rate = cmfd_group['scatt_rate'][()]
                    self._total_rate = cmfd_group['total_rate'][()]
                    self._mat_dim = np.max(self._coremap) + 1

    def _set_tally_window(self):
        """Sets parameters to handle different tally window options"""
        # Set parameters for expanding window
        if self._window_type == 'expanding':
            self._reset_every = True
            self._window_size = 1
        # Set parameters for rolling window
        elif self.window_type == 'rolling':
            self._reset_every = True
        # Set parameters for default case, with no window
        else:
            self._window_size = 1
            self._reset_every = False

    def _cmfd_init_batch(self):
        """Handles CMFD options at the beginning of each batch"""
        # Get current batch through C API
        # Add 1 as next_batch has not been called yet
        current_batch = openmc.lib.current_batch() + 1

        # Check to set CMFD tallies as active
        # TODO fix so that not checking so often
        if self._tally_begin <= current_batch:
            tallies = openmc.lib.tallies
            for tally_id in self._tally_ids:
                tallies[tally_id].active = True

        # Check to activate CMFD solver and possible feedback
        if self._solver_begin == current_batch:
            self._cmfd_on = True

        if self._solver_end == current_batch:
            self._cmfd_on = False

        # Check to reset tallies
        if ((len(self._reset) > 0 and current_batch in self._reset)
                or self._reset_every):
            self._cmfd_tally_reset()

    def _execute_cmfd(self):
        """Runs CMFD calculation on master node"""
        if openmc.lib.master():
            # Start CMFD timer
            time_start_cmfd = time.time()

            if openmc.lib.current_batch() >= self._tally_begin:
                # Calculate all cross sections based on tally window averages
                self._compute_xs()

        # Execute CMFD algorithm if CMFD on for current batch
        if self._cmfd_on:
            # Run CMFD on single processor on master
            if openmc.lib.master():
                # Create CMFD data based on OpenMC tallies
                self._set_up_cmfd()

                # Call solver
                self._cmfd_solver_execute()

                # Store k-effective
                self._k_cmfd.append(self._keff)

                # Check to perform adjoint on last batch
                batches = openmc.lib.settings.get_batches()
                if openmc.lib.current_batch() == batches and self._run_adjoint:
                    self._cmfd_solver_execute(adjoint=True)

                # Calculate fission source
                self._calc_fission_source()

            # Calculate weight factors
            self._cmfd_reweight()

        # Stop CMFD timer
        if openmc.lib.master():
            time_stop_cmfd = time.time()
            self._time_cmfd += time_stop_cmfd - time_start_cmfd
            if self._cmfd_on:
                # Write CMFD output if CMFD on for current batch
                self._write_cmfd_output()


    def _cmfd_tally_reset(self):
        """Resets all CMFD tallies in memory"""
        # Print message
        if (openmc.lib.settings.verbosity >= 6 and openmc.lib.master() and
                not self._reset_every):
            print(' CMFD tallies reset')
            sys.stdout.flush()

        # Reset CMFD tallies
        tallies = openmc.lib.tallies
        for tally_id in self._tally_ids:
            tallies[tally_id].reset()

    def _set_up_cmfd(self):
        """Configures CMFD object for a CMFD eigenvalue calculation

        """
        # Compute effective downscatter cross section
        if self._downscatter:
            self._compute_effective_downscatter()

        # Check neutron balance
        self._neutron_balance()

        # Calculate dtilde
        self._compute_dtilde()

        # Calculate dhat
        self._compute_dhat()

    def _cmfd_solver_execute(self, adjoint=False):
        """Sets up and runs power iteration solver for CMFD

        Parameters
        ----------
        adjoint : bool
            Whether or not to run an adjoint calculation

        """
        # Check for physical adjoint
        physical_adjoint = adjoint and self._adjoint_type == 'physical'

        # Start timer for build
        time_start_buildcmfd = time.time()

        # Build the loss and production matrices
        if not adjoint:
            # Build matrices without adjoint calculation
            loss = self._build_loss_matrix(False)
            prod = self._build_prod_matrix(False)
        else:
            # Build adjoint matrices by running adjoint calculation
            if self._adjoint_type == 'physical':
                loss = self._build_loss_matrix(True)
                prod = self._build_prod_matrix(True)
            # Build adjoint matrices as transpose of non-adjoint matrices
            else:
                loss = self._build_loss_matrix(False).transpose()
                prod = self._build_prod_matrix(False).transpose()

        # Write out the matrices.
        if self._write_matrices:
            if not adjoint:
                self._write_matrix(loss, 'loss')
                self._write_matrix(prod, 'prod')
            else:
                self._write_matrix(loss, 'adj_loss')
                self._write_matrix(prod, 'adj_prod')

        # Stop timer for build
        time_stop_buildcmfd = time.time()
        self._time_cmfdbuild += time_stop_buildcmfd - time_start_buildcmfd

        # Begin power iteration
        time_start_solvecmfd = time.time()
        phi, keff, dom = self._execute_power_iter(loss, prod)
        time_stop_solvecmfd = time.time()
        self._time_cmfdsolve += time_stop_solvecmfd - time_start_solvecmfd

        # Save results, normalizing phi to sum to 1
        if adjoint:
            self._adj_keff = keff
            self._adj_phi = phi/np.sqrt(np.sum(phi*phi))
        else:
            self._keff = keff
            self._phi = phi/np.sqrt(np.sum(phi*phi))

        self._dom.append(dom)

        # Write out flux vector
        if self._write_matrices:
            if adjoint:
                self._write_vector(self._adj_phi, 'adj_fluxvec')
            else:
                self._write_vector(self._phi, 'fluxvec')

    def _write_vector(self, vector, base_filename):
        """Write a 1-D numpy array to file and also save it in .npy format.
        This particular format allows users to load the variable directly in a
        Python session with np.load()

        Parameters
        ----------
        vector : numpy.ndarray
            Vector that will be saved
        base_filename : str
            Filename to save vector as, without any file extension at the end.
            Vector will be saved to file [base_filename].dat and in numpy
            format as [base_filename].npy

        """
        # Write each element in vector to file
        with open(base_filename+'.dat', 'w') as fh:
            for val in vector:
                fh.write('{:0.8f}\n'.format(val))

        # Save as numpy format
        np.save(base_filename, vector)

    def _write_matrix(self, matrix, base_filename):
        """Write a numpy matrix to file and also save it in .npz format. This
        particular format allows users to load the variable directly in a
        Python session with scipy.sparse.load_npz()

        Parameters
        ----------
        matrix : scipy.sparse.spmatrix
            Sparse matrix that will be saved
        base_filename : str
            Filename to save matrix entries, without any file extension at the
            end. Matrix entries will be saved to file [base_filename].dat and
            in scipy format as [base_filename].npz

        """
        # Write row, col, and data of each entry in sparse matrix. This ignores
        # all zero-entries, and indices are written with zero-based indexing
        with open(base_filename+'.dat', 'w') as fh:
            for row in range(matrix.shape[0]):
                # Get all cols for particular row in matrix
                cols = matrix.indices[matrix.indptr[row]:matrix.indptr[row+1]]
                # Get all data entries for particular row in matrix
                data = matrix.data[matrix.indptr[row]:matrix.indptr[row+1]]
                for i in range(len(cols)):
                    fh.write('{:3d}, {:3d}, {:0.8f}\n'.format(
                        row, cols[i], data[i]))

        # Save matrix in scipy format
        sparse.save_npz(base_filename, matrix)

    def _calc_fission_source(self):
        """Calculates CMFD fission source from CMFD flux. If a coremap is
        defined, there will be a discrepancy between the spatial indices in the
        variables ``phi`` and ``nfissxs``, so ``phi`` needs to be mapped to the
        spatial indices of the cross sections. This can be done in a vectorized
        numpy manner or with for loops

        """
        # Extract number of groups and number of accelerated regions
        nx, ny, nz, ng = self._indices
        n = self._mat_dim

        # Compute cmfd_src in a vecotorized manner by phi to the spatial
        # indices of the actual problem so that cmfd_flux can be multiplied by
        # nfissxs

        # Calculate volume
        vol = np.product(self._hxyz, axis=3)

        # Reshape phi by number of groups
        phi = self._phi.reshape((n, ng))

        # Extract indices of coremap that are accelerated
        idx = self._accel_idxs

        # Initialize CMFD flux map that maps phi to actual spatial and
        # group indices of problem
        cmfd_flux = np.zeros((nx, ny, nz, ng))

        # Loop over all groups and set CMFD flux based on indices of
        # coremap and values of phi
        for g in range(ng):
            phi_g = phi[:,g]
            cmfd_flux[idx + (g,)] = phi_g[self._coremap[idx]]

        # Compute fission source
        cmfd_src = (np.sum(self._nfissxs[:,:,:,:,:] *
                    cmfd_flux[:,:,:,:,np.newaxis], axis=3) *
                    vol[:,:,:,np.newaxis])

        # Normalize source such that it sums to 1.0
        self._cmfd_src = cmfd_src / np.sum(cmfd_src)

        # Compute entropy
        if openmc.lib.settings.entropy_on:
            # Compute source times log_2(source)
            source = self._cmfd_src[self._cmfd_src > 0] \
                * np.log(self._cmfd_src[self._cmfd_src > 0])/np.log(2)

            # Sum source and store
            self._entropy.append(-1.0 * np.sum(source))

        # Normalize source so average is 1.0
        self._cmfd_src = self._cmfd_src/np.sum(self._cmfd_src) * self._norm

        # Calculate differences between normalized sources
        self._src_cmp.append(np.sqrt(1.0 / self._norm
                             * np.sum((self._cmfd_src - self._openmc_src)**2)))

    def _cmfd_reweight(self):
        """Performs weighting of particles in source bank"""
        # Get spatial dimensions and energy groups
        nx, ny, nz, ng = self._indices

        # Count bank site in mesh and reverse due to egrid structured
        outside = self._count_bank_sites()

        # Check and raise error if source sites exist outside of CMFD mesh
        if openmc.lib.master() and outside:
            #raise OpenMCError('Source sites outside of the CMFD mesh')
            warn_msg = 'Detected source point outside of CMFD mesh'
            warnings.warn('Detected source sites', RuntimeWarning)

        # Have master compute weight factors, ignore any zeros in
        # sourcecounts or cmfd_src
        if openmc.lib.master():
            # Compute normalization factor
            norm = np.sum(self._sourcecounts) / np.sum(self._cmfd_src)

            # Define target reshape dimensions for sourcecounts. This
            # defines how self._sourcecounts is ordered by dimension
            target_shape = [nz, ny, nx, ng]

            # Reshape sourcecounts to target shape. Swap x and z axes so
            # that the shape is now [nx, ny, nz, ng]
            sourcecounts = np.swapaxes(
                    self._sourcecounts.reshape(target_shape), 0, 2)

            # Flip index of energy dimension
            sourcecounts = np.flip(sourcecounts, axis=3)

            # Compute weight factors
            div_condition = np.logical_and(sourcecounts > 0,
                                           self._cmfd_src > 0)
            self._weightfactors = (np.divide(self._cmfd_src * norm,
                                   sourcecounts, where=div_condition,
                                   out=np.ones_like(self._cmfd_src),
                                   dtype=np.float32))
<<<<<<< HEAD
            ub = 1. + self._damping_factor
            self._weightfactors[self._weightfactors > ub] = ub
            lb = 1./(1. + self._damping_factor)
=======
            ub = 1. + self._weightfactors
            self._weightfactors[self._weightfactors > ub] = ub
            lb = 1./(1. + self._weight_factors)
>>>>>>> 697b5460
            self._weightfactors[self._weightfactors < lb] = lb

        if not self._feedback:
            return

        # Broadcast weight factors to all procs
        if have_mpi:
            self._weightfactors = self._intracomm.bcast(
                                  self._weightfactors)

        m = openmc.lib.meshes[self._mesh_id]
        energy = self._egrid
        ng = self._indices[3]

        # Get locations and energies of all particles in source bank
        source_xyz = openmc.lib.source_bank()['r']
        source_energies = openmc.lib.source_bank()['E']

        # Convert xyz location to the CMFD mesh index
        mesh_ijk = np.floor((source_xyz - m.lower_left)/m.width).astype(int)

        # Determine which energy bin each particle's energy belongs to
        # Separate into cases bases on where source energies lies on egrid
        energy_bins = np.zeros(len(source_energies), dtype=int)
        idx = np.where(source_energies < energy[0])
        energy_bins[idx] = ng - 1
        idx = np.where(source_energies > energy[-1])
        energy_bins[idx] = 0
        idx = np.where((source_energies >= energy[0]) &
                       (source_energies <= energy[-1]))
        energy_bins[idx] = ng - np.digitize(source_energies[idx], energy)

        # Determine weight factor of each particle based on its mesh index
        # and energy bin and updates its weight
        openmc.lib.source_bank()['wgt'] *= self._weightfactors[
                mesh_ijk[:,0], mesh_ijk[:,1], mesh_ijk[:,2], energy_bins]

        if np.any(source_energies < energy[0]):
            warn_msg = 'Detected source point below energy grid'
            warnings.warn(warn_msg, RuntimeWarning)
        if np.any(source_energies > energy[-1]):
            warn_msg = 'Detected source point above energy grid'
            warnings.warn(warn_msg, RuntimeWarning)

    def _count_bank_sites(self):
        """Determines the number of fission bank sites in each cell of a given
        mesh and energy group structure.
        Returns
        -------
        bool
            Wheter any source sites outside of CMFD mesh were found

        """
        # Initialize variables
        m = openmc.lib.meshes[self._mesh_id]
        source_bank = openmc.lib.source_bank()
        energy = self._egrid
        sites_outside = np.zeros(1, dtype=bool)
        nxnynz = np.prod(self._indices[0:3])
        ng = self._indices[3]

        outside = np.zeros(1, dtype=bool)
        self._sourcecounts = np.zeros((nxnynz, ng))
        count = np.zeros(self._sourcecounts.shape)

        # Get location and energy of each particle in source bank
        source_xyz = source_bank['r']
        source_energies = source_bank['E']
        source_weights = source_bank['wgt']

        # Convert xyz location to mesh index and ravel index to scalar
        mesh_locations = np.floor((source_xyz - m.lower_left) / m.width)
        mesh_bins = mesh_locations[:,2] * m.dimension[1] * m.dimension[0] + \
            mesh_locations[:,1] * m.dimension[0] + mesh_locations[:,0]

        # Check if any source locations lie outside of defined CMFD mesh
        # TODO (For production, just keep outside[0] = True, put stuff after else in else-block
        # TODO until count[idx[0].astype(int), idx[1].astype(int)] = counts)
        if np.any(mesh_locations < 0) or np.any(mesh_locations >= m.dimension):
            idx = np.where((mesh_locations >= m.dimension) | (mesh_locations < 0))
            unique_locs = []
            new_locs = []
            for i in idx[0]:
                source_loc = openmc.lib.source_bank()['r'][i]
                if list(source_loc) in unique_locs:
                    openmc.lib.source_bank()['r'][i] = new_locs[unique_locs.index(list(source_loc))]
                else:
                    new_loc = np.zeros((3,))
                    for j in range(3):
                        loc = source_loc[j]
                        if loc < m.lower_left[j]:
                            new_loc[j] = np.random.uniform(m.lower_left[j], m.lower_left[j] + m.width[j])
                        elif loc > m.upper_right[j]:
                            new_loc[j] = np.random.uniform(m.upper_right[j] - m.width[j], m.upper_right[j])
                        else:
                            new_loc[j] = loc
                    unique_locs.append(list(source_loc))
                    new_locs.append(new_loc)
                    prev_loc = source_loc
                    print("Source location changed from", source_loc, "to", new_loc)
                    openmc.lib.source_bank()['r'][i] = new_loc
                    sys.stdout.flush()
            outside[0] = True

            # Get location and energy of each particle in source bank
            source_xyz = source_bank['r']
            source_energies = source_bank['E']
            source_weights = source_bank['wgt']

            # Convert xyz location to mesh index and ravel index to scalar
            mesh_locations = np.floor((source_xyz - m.lower_left) / m.width)
            mesh_bins = mesh_locations[:,2] * m.dimension[1] * m.dimension[0] + \
            mesh_locations[:,1] * m.dimension[0] + mesh_locations[:,0]

        #else:
        # Determine which energy bin each particle's energy belongs to
        # Separate into cases bases on where source energies lies on egrid
        energy_bins = np.zeros(len(source_energies), dtype=int)
        idx = np.where(source_energies < energy[0])
        energy_bins[idx] = 0
        idx = np.where(source_energies > energy[-1])
        energy_bins[idx] = ng - 1
        idx = np.where((source_energies >= energy[0]) &
                       (source_energies <= energy[-1]))
        energy_bins[idx] = np.digitize(source_energies[idx], energy) - 1

        # Determine all unique combinations of mesh bin and energy bin, and
        # sum total weight of particles that belong to these combinations
        idx, inverse = np.unique(np.array([mesh_bins, energy_bins]), axis=1,
                                return_inverse=True)
        counts = np.bincount(inverse, weights=source_weights)

        # Store counts to appropriate mesh-energy combination
        count[idx[0].astype(int), idx[1].astype(int)] = counts

        if have_mpi:
            # Collect values of count from all processors
            self._intracomm.Reduce(count, self._sourcecounts, MPI.SUM)
            # Check if there were sites outside the mesh for any processor
            self._intracomm.Reduce(outside, sites_outside, MPI.LOR)
        # Deal with case if MPI not defined (only one proc)
        else:
            sites_outside = outside
            self._sourcecounts = count

        return sites_outside[0]

    def _build_loss_matrix(self, adjoint):
        # Extract spatial and energy indices and define matrix dimension
        ng = self._indices[3]
        n = self._mat_dim*ng

        # Define data entries used to build csr matrix
        data = np.array([])

        dtilde_left = self._dtilde[:,:,:,:,0]
        dtilde_right = self._dtilde[:,:,:,:,1]
        dtilde_back = self._dtilde[:,:,:,:,2]
        dtilde_front = self._dtilde[:,:,:,:,3]
        dtilde_bottom = self._dtilde[:,:,:,:,4]
        dtilde_top = self._dtilde[:,:,:,:,5]
        dhat_left = self._dhat[:,:,:,:,0]
        dhat_right = self._dhat[:,:,:,:,1]
        dhat_back = self._dhat[:,:,:,:,2]
        dhat_front = self._dhat[:,:,:,:,3]
        dhat_bottom = self._dhat[:,:,:,:,4]
        dhat_top = self._dhat[:,:,:,:,5]

        dx = self._hxyz[:,:,:,np.newaxis,0]
        dy = self._hxyz[:,:,:,np.newaxis,1]
        dz = self._hxyz[:,:,:,np.newaxis,2]

        # Define net leakage coefficient for each surface in each matrix
        # element
        jnet = (((dtilde_right + dhat_right)-(-1.0 * dtilde_left + dhat_left))
                / dx +
                ((dtilde_front + dhat_front)-(-1.0 * dtilde_back + dhat_back))
                / dy +
                ((dtilde_top + dhat_top)-(-1.0 * dtilde_bottom + dhat_bottom))
                / dz)

        for g in range(ng):
            # Define leakage terms that relate terms to their neighbors to the
            # left
            dtilde = self._dtilde[:,:,:,g,0][self._accel_neig_left_idxs]
            dhat = self._dhat[:,:,:,g,0][self._accel_neig_left_idxs]
            dx = self._hxyz[:,:,:,0][self._accel_neig_left_idxs]
            vals = (-1.0 * dtilde - dhat) / dx
            # Store data to add to CSR matrix
            data = np.append(data, vals)

            # Define leakage terms that relate terms to their neighbors to the
            # right
            dtilde = self._dtilde[:,:,:,g,1][self._accel_neig_right_idxs]
            dhat = self._dhat[:,:,:,g,1][self._accel_neig_right_idxs]
            dx = self._hxyz[:,:,:,0][self._accel_neig_right_idxs]
            vals = (-1.0 * dtilde + dhat) / dx
            # Store data to add to CSR matrix
            data = np.append(data, vals)

            # Define leakage terms that relate terms to their neighbors in the
            # back
            dtilde = self._dtilde[:,:,:,g,2][self._accel_neig_back_idxs]
            dhat = self._dhat[:,:,:,g,2][self._accel_neig_back_idxs]
            dy = self._hxyz[:,:,:,1][self._accel_neig_back_idxs]
            vals = (-1.0 * dtilde - dhat) / dy
            # Store data to add to CSR matrix
            data = np.append(data, vals)

            # Define leakage terms that relate terms to their neighbors in the
            # front
            dtilde = self._dtilde[:,:,:,g,3][self._accel_neig_front_idxs]
            dhat = self._dhat[:,:,:,g,3][self._accel_neig_front_idxs]
            dy = self._hxyz[:,:,:,1][self._accel_neig_front_idxs]
            vals = (-1.0 * dtilde + dhat) / dy
            # Store data to add to CSR matrix
            data = np.append(data, vals)

            # Define leakage terms that relate terms to their neighbors to the
            # bottom
            dtilde = self._dtilde[:,:,:,g,4][self._accel_neig_bot_idxs]
            dhat = self._dhat[:,:,:,g,4][self._accel_neig_bot_idxs]
            dz = self._hxyz[:,:,:,2][self._accel_neig_bot_idxs]
            vals = (-1.0 * dtilde - dhat) / dz
            # Store data to add to CSR matrix
            data = np.append(data, vals)

            # Define leakage terms that relate terms to their neighbors to the
            # top
            dtilde = self._dtilde[:,:,:,g,5][self._accel_neig_top_idxs]
            dhat = self._dhat[:,:,:,g,5][self._accel_neig_top_idxs]
            dz = self._hxyz[:,:,:,2][self._accel_neig_top_idxs]
            vals = (-1.0 * dtilde + dhat) / dz
            # Store data to add to CSR matrix
            data = np.append(data, vals)

            # Define terms that relate to loss of neutrons in a cell. These
            # correspond to all the diagonal entries of the loss matrix
            jnet_g = jnet[:,:,:,g][self._accel_idxs]
            total_xs = self._totalxs[:,:,:,g][self._accel_idxs]
            scatt_xs = self._scattxs[:,:,:,g,g][self._accel_idxs]
            vals = jnet_g + total_xs - scatt_xs
            # Store data to add to CSR matrix
            data = np.append(data, vals)

            # Define terms that relate to in-scattering from group to group.
            # These terms relate a mesh index to all mesh indices with the same
            # spatial dimensions but belong to a different energy group
            for h in range(ng):
                if h != g:
                    # Get scattering macro xs, transposed
                    if adjoint:
                        scatt_xs = self._scattxs[:,:,:,g,h][self._accel_idxs]
                    # Get scattering macro xs
                    else:
                        scatt_xs = self._scattxs[:,:,:,h,g][self._accel_idxs]
                    vals = -1.0 * scatt_xs
                    # Store data to add to CSR matrix
                    data = np.append(data, vals)

        # Create csr matrix
        loss_row = self._loss_row
        loss_col = self._loss_col
        loss = sparse.csr_matrix((data, (loss_row, loss_col)), shape=(n, n))
        return loss

    def _build_prod_matrix(self, adjoint):
        # Extract spatial and energy indices and define matrix dimension
        ng = self._indices[3]
        n = self._mat_dim*ng

        # Define rows, columns, and data used to build csr matrix
        data = np.array([])

        # Define terms that relate to fission production from group to group.
        for g in range(ng):
            for h in range(ng):
                # Get nu-fission macro xs, transposed
                if adjoint:
                    vals = (self._nfissxs[:, :, :, g, h])[self._accel_idxs]
                # Get nu-fission macro xs
                else:
                    vals = (self._nfissxs[:, :, :, h, g])[self._accel_idxs]
                # Store rows, cols, and data to add to CSR matrix
                data = np.append(data, vals)

        # Create csr matrix
        prod_row = self._prod_row
        prod_col = self._prod_col
        prod = sparse.csr_matrix((data, (prod_row, prod_col)), shape=(n, n))
        return prod

    def _execute_power_iter(self, loss, prod):
        """Main power iteration routine for the CMFD calculation

        Parameters
        ----------
        loss : scipy.sparse.spmatrix
            Sparse matrix storing elements of CMFD loss matrix
        prod : scipy.sparse.spmatrix
            Sparse matrix storing elements of CMFD production matrix

        Returns
        -------
        phi_n : numpy.ndarray
            Flux vector of CMFD problem
        k_n : float
            Eigenvalue of CMFD problem
        dom : float
            Dominance ratio of CMFD problem

        """
        # Get problem size
        n = loss.shape[0]

        # Set up tolerances for C++ solver
        atoli = self._gauss_seidel_tolerance[0]
        rtoli = self._gauss_seidel_tolerance[1]
        toli = rtoli * 100

        # Set up flux vectors, intital guess set to 1
        phi_n = np.ones((n,))
        phi_o = np.ones((n,))

        # Set up source vectors
        s_n = np.zeros((n,))
        s_o = np.zeros((n,))

        # Set initial guess
        k_n = openmc.lib.keff()[0]
        k_o = k_n
        dw = self._w_shift
        k_s = k_o + dw
        k_ln = 1.0/(1.0/k_n - 1.0/k_s)
        k_lo = k_ln

        # Set norms to 0
        norm_n = 0.0
        norm_o = 0.0

        # Maximum number of power iterations
        maxits = 10000

        # Perform Wielandt shift
        loss -= 1.0/k_s*prod

        # Begin power iteration
        for i in range(maxits):
            # Check if reach max number of iterations
            if i == maxits - 1:
                raise OpenMCError('Reached maximum iterations in CMFD power '
                                  'iteration solver.')

            # Compute source vector
            s_o = prod.dot(phi_o)

            # Normalize source vector
            s_o /= k_lo

            # Compute new flux with C++ solver
            innerits = openmc.lib._dll.openmc_run_linsolver(loss.data, s_o,
                                                             phi_n, toli)

            # Compute new source vector
            s_n = prod.dot(phi_n)

            # Compute new shifted eigenvalue
            k_ln = np.sum(s_n) / np.sum(s_o)

            # Compute new eigenvalue
            k_n = 1.0/(1.0/k_ln + 1.0/k_s)

            # Renormalize the old source
            s_o *= k_lo

            # Check convergence
            iconv, norm_n = self._check_convergence(s_n, s_o, k_n, k_o, i+1,
                                                    innerits)

            # If converged, calculate dominance ratio and break from loop
            if iconv:
                dom = norm_n / norm_o
                return phi_n, k_n, dom

            # Record old values if not converged
            phi_o = phi_n
            k_o = k_n
            k_lo = k_ln
            norm_o = norm_n

            # Update tolerance for inner iterations
            toli = max(atoli, rtoli*norm_n)

    def _check_convergence(self, s_n, s_o, k_n, k_o, iter, innerits):
        """Checks the convergence of the CMFD problem

        Parameters
        ----------
        s_n : numpy.ndarray
            Source vector from current iteration
        s_o : numpy.ndarray
            Source vector from previous iteration
        k_n : float
            K-effective  from current iteration
        k_o : float
            K-effective from previous iteration
        iter: int
            Iteration number
        innerits: int
            Number of iterations required for convergence in inner GS loop

        Returns
        -------
        iconv : bool
            Whether the power iteration has reached convergence
        serr : float
            Error in source from previous iteration to current iteration, used
            for dominance ratio calculations

        """
        # Calculate error in keff
        kerr = abs(k_o - k_n) / k_n

        # Calculate max error in source
        with np.errstate(divide='ignore', invalid='ignore'):
            serr = np.sqrt(np.sum(np.where(s_n > 0, ((s_n-s_o) / s_n)**2, 0))
                           / len(s_n))

        # Check for convergence
        iconv = kerr < self._cmfd_ktol and serr < self._stol

        # Print out to user
        if self._power_monitor and openmc.lib.master():
            str1 = ' {:d}:'.format(iter)
            str2 = 'k-eff: {:0.8f}'.format(k_n)
            str3 = 'k-error:  {:.5e}'.format(kerr)
            str4 = 'src-error:  {:.5e}'.format(serr)
            str5 = '  {:d}'.format(innerits)
            print('{:8s}{:20s}{:25s}{:s}{:s}'.format(str1, str2, str3, str4,
                                                     str5))
            sys.stdout.flush()

        return iconv, serr

    def _set_coremap(self):
        """Sets the core mapping information. All regions marked with zero
        are set to CMFD_NOACCEL, while all regions marked with 1 are set to a
        unique index that maps each fuel region to a row number when building
        CMFD matrices

        """
        # Set number of accelerated regions in problem. This will be related to
        # the dimension of CMFD matrices
        self._mat_dim = np.sum(self._coremap)

        # Define coremap as cumulative sum over accelerated regions,
        # otherwise set value to _CMFD_NOACCEL
        self._coremap = np.where(self._coremap == 0, _CMFD_NOACCEL,
                                 np.cumsum(self._coremap)-1)

        # Reshape coremap to three dimensional array
        # Indices of coremap in user input switched in x and z axes
        nx, ny, nz = self._indices[:3]
        self._coremap = self._coremap.reshape(nz, ny, nx)
        self._coremap = np.swapaxes(self._coremap, 0, 2)

    def _compute_xs(self):
        """Takes CMFD tallies from OpenMC and computes macroscopic cross
        sections, flux, and diffusion coefficients for each mesh cell using
        a tally window scheme

        """
        # Update window size for expanding window if necessary
        num_cmfd_batches = openmc.lib.current_batch() - self._tally_begin + 1
        if (self._window_type == 'expanding' and
                num_cmfd_batches == self._window_size * 2 and
                self._window_size * 2 <= self._max_window_size):
            self._window_size *= 2

        # Discard tallies from oldest batch if window limit reached
        tally_windows = self._flux_rate.shape[-1] + 1
        if tally_windows > self._window_size:
            self._flux_rate = self._flux_rate[...,1:]
            self._total_rate = self._total_rate[...,1:]
            self._p1scatt_rate = self._p1scatt_rate[...,1:]
            self._scatt_rate = self._scatt_rate[...,1:]
            self._nfiss_rate = self._nfiss_rate[...,1:]
            self._current_rate = self._current_rate[...,1:]
            self._openmc_src_rate = self._openmc_src_rate[...,1:]
            tally_windows -= 1

        # Extract spatial and energy indices
        nx, ny, nz, ng = self._indices

        # Get tallies in-memory
        tallies = openmc.lib.tallies

        # Set conditional numpy array as boolean vector based on coremap
        is_accel = self._coremap != _CMFD_NOACCEL

        # Get flux from CMFD tally 0
        tally_id = self._tally_ids[0]
        flux = tallies[tally_id].results[:,0,1]

        # Define target tally reshape dimensions. This defines how openmc
        # tallies are ordered by dimension
        target_tally_shape = [nz, ny, nx, ng, 1]

        # Reshape flux array to target shape. Swap x and z axes so that
        # flux shape is now [nx, ny, nz, ng, 1]
        reshape_flux = np.swapaxes(flux.reshape(target_tally_shape), 0, 2)

        # Flip energy axis as tally results are given in reverse order of
        # energy group
        reshape_flux = np.flip(reshape_flux, axis=3)

        # Bank flux to flux_rate
        self._flux_rate = np.append(self._flux_rate, reshape_flux, axis=4)

        # Compute flux as aggregate of banked flux_rate over tally window
        self._flux = np.where(is_accel[..., np.newaxis],
                              np.sum(self._flux_rate, axis=4), 0.0)

        # Detect zero flux, abort if located and cmfd is on
        zero_flux = np.logical_and(self._flux < _TINY_BIT,
                                   is_accel[..., np.newaxis])
        if np.any(zero_flux) and self._cmfd_on:
            # Get index of first zero flux in flux array
            idx = np.argwhere(zero_flux)[0]

            # Throw error message (one-based indexing)
            # Index of group is flipped
            err_message = 'Detected zero flux without coremap overlay' + \
                          ' at mesh: (' + \
                          ', '.join(str(i+1) for i in idx[:-1]) + \
                          ') in group ' + str(ng-idx[-1])
            raise OpenMCError(err_message)

        # Get total rr from CMFD tally 0
        totalrr = tallies[tally_id].results[:,1,1]

        # Reshape totalrr array to target shape. Swap x and z axes so that
        # shape is now [nx, ny, nz, ng, 1]
        reshape_totalrr = np.swapaxes(totalrr.reshape(target_tally_shape),
                                      0, 2)

        # Total rr is flipped in energy axis as tally results are given in
        # reverse order of energy group
        reshape_totalrr = np.flip(reshape_totalrr, axis=3)

        # Bank total rr to total_rate
        self._total_rate = np.append(self._total_rate, reshape_totalrr,
                                     axis=4)

        # Compute total xs as aggregate of banked total_rate over tally window
        # divided by flux
        self._totalxs = np.divide(np.sum(self._total_rate, axis=4),
                                  self._flux, where=self._flux > 0,
                                  out=np.zeros_like(self._totalxs))

        # Get scattering rr from CMFD tally 1
        # flux is repeated to account for extra dimensionality of scattering xs
        tally_id = self._tally_ids[1]
        scattrr = tallies[tally_id].results[:,0,1]

        # Define target tally reshape dimensions for xs with incoming
        # and outgoing energies
        target_tally_shape = [nz, ny, nx, ng, ng, 1]

        # Reshape scattrr array to target shape. Swap x and z axes so that
        # shape is now [nx, ny, nz, ng, ng, 1]
        reshape_scattrr = np.swapaxes(scattrr.reshape(target_tally_shape),
                                      0, 2)

        # Scattering rr is flipped in both incoming and outgoing energy axes
        # as tally results are given in reverse order of energy group
        reshape_scattrr = np.flip(reshape_scattrr, axis=3)
        reshape_scattrr = np.flip(reshape_scattrr, axis=4)

        # Bank scattering rr to scatt_rate
        self._scatt_rate = np.append(self._scatt_rate, reshape_scattrr,
                                     axis=5)

        # Compute scattering xs as aggregate of banked scatt_rate over tally
        # window divided by flux. Flux dimensionality increased to account for
        # extra dimensionality of scattering xs
        extended_flux = self._flux[:,:,:,:,np.newaxis]
        self._scattxs = np.divide(np.sum(self._scatt_rate, axis=5),
                                  extended_flux, where=extended_flux > 0,
                                  out=np.zeros_like(self._scattxs))

        # Get nu-fission rr from CMFD tally 1
        nfissrr = tallies[tally_id].results[:,1,1]
        num_realizations = tallies[tally_id].num_realizations

        # Reshape nfissrr array to target shape. Swap x and z axes so that
        # shape is now [nx, ny, nz, ng, ng, 1]
        reshape_nfissrr = np.swapaxes(nfissrr.reshape(target_tally_shape),
                                      0, 2)

        # Nu-fission rr is flipped in both incoming and outgoing energy axes
        # as tally results are given in reverse order of energy group
        reshape_nfissrr = np.flip(reshape_nfissrr, axis=3)
        reshape_nfissrr = np.flip(reshape_nfissrr, axis=4)

        # Bank nu-fission rr to nfiss_rate
        self._nfiss_rate = np.append(self._nfiss_rate, reshape_nfissrr,
                                     axis=5)

        # Compute nu-fission xs as aggregate of banked nfiss_rate over tally
        # window divided by flux. Flux dimensionality increased to account for
        # extra dimensionality of nu-fission xs
        self._nfissxs = np.divide(np.sum(self._nfiss_rate, axis=5),
                                  extended_flux, where=extended_flux > 0,
                                  out=np.zeros_like(self._nfissxs))

        # Openmc source distribution is sum of nu-fission rr in incoming
        # energies
        openmc_src = np.sum(reshape_nfissrr, axis=3)

        # Bank OpenMC source distribution from current batch to
        # openmc_src_rate
        self._openmc_src_rate = np.append(self._openmc_src_rate, openmc_src,
                                          axis=4)

        # Compute source distribution over entire tally window
        self._openmc_src = np.sum(self._openmc_src_rate, axis=4)

        # Compute k_eff from source distribution
        self._keff_bal = (np.sum(self._openmc_src) / num_realizations /
                          tally_windows)

        # Normalize openmc source distribution
        self._openmc_src /= np.sum(self._openmc_src) * self._norm

        # Get surface currents from CMFD tally 2
        tally_id = self._tally_ids[2]
        current = tallies[tally_id].results[:,0,1]

        # Define target tally reshape dimensions for current
        target_tally_shape = [nz, ny, nx, 12, ng, 1]

        # Reshape current array to target shape. Swap x and z axes so that
        # shape is now [nx, ny, nz, 12, ng, 1]
        reshape_current = np.swapaxes(current.reshape(target_tally_shape),
                                      0, 2)

        # Current is flipped in energy axis as tally results are given in
        # reverse order of energy group
        reshape_current = np.flip(reshape_current, axis=4)

        # Bank current to current_rate
        self._current_rate = np.append(self._current_rate, reshape_current,
                                       axis=5)

        # Compute current as aggregate of banked current_rate over tally window
        self._current = np.where(is_accel[..., np.newaxis, np.newaxis], 
                                 np.sum(self._current_rate, axis=5), 0.0)

        if self._set_reference_params:
            # Set diffusion coefficients based on reference value
            self._diffcof = np.where(self._flux > 0,
                                     self._ref_d[None, None, None, :], 0.0)
        else:
            # Get p1 scatter rr from CMFD tally 3
            tally_id = self._tally_ids[3]
            p1scattrr = tallies[tally_id].results[:,0,1]

            # Define target tally reshape dimensions for p1 scatter tally
            target_tally_shape = [nz, ny, nx, 2, ng, 1]

            # Reshape and extract only p1 data from tally results as there is
            # no need for p0 data
            reshape_p1scattrr = np.swapaxes(p1scattrr.reshape(target_tally_shape),
                                            0, 2)[:,:,:,1,:,:]

            # p1-scatter rr is flipped in energy axis as tally results are given in
            # reverse order of energy group
            reshape_p1scattrr = np.flip(reshape_p1scattrr, axis=3)

            # Bank p1-scatter rr to p1scatt_rate
            self._p1scatt_rate = np.append(self._p1scatt_rate, reshape_p1scattrr,
                                           axis=4)

            # Compute p1-scatter xs as aggregate of banked p1scatt_rate over tally
            # window divided by flux
            self._p1scattxs = np.divide(np.sum(self._p1scatt_rate, axis=4),
                                        self._flux, where=self._flux > 0,
                                        out=np.zeros_like(self._p1scattxs))

            # Calculate and store diffusion coefficient
            with np.errstate(divide='ignore', invalid='ignore'):
                self._diffcof = np.where(self._flux > 0, 1.0 / (3.0 *
                                         (self._totalxs-self._p1scattxs)), 0.)

    def _compute_effective_downscatter(self):
        """Changes downscatter rate for zero upscatter"""
        # Extract energy index
        ng = self._indices[3]

        # Return if not two groups
        if ng != 2:
            return

        # Extract cross sections and flux for each group
        flux1 = self._flux[:,:,:,0]
        flux2 = self._flux[:,:,:,1]
        sigt1 = self._totalxs[:,:,:,0]
        sigt2 = self._totalxs[:,:,:,1]

        # First energy index is incoming energy, second is outgoing energy
        sigs11 = self._scattxs[:,:,:,0,0]
        sigs21 = self._scattxs[:,:,:,1,0]
        sigs12 = self._scattxs[:,:,:,0,1]
        sigs22 = self._scattxs[:,:,:,1,1]

        # Compute absorption xs
        siga1 = sigt1 - sigs11 - sigs12
        siga2 = sigt2 - sigs22 - sigs21

        # Compute effective downscatter XS
        sigs12_eff = sigs12 - sigs21 * np.divide(flux2, flux1,
                                                 where=flux1 > 0,
                                                 out=np.zeros_like(flux2))

        # Recompute total cross sections and record
        self._totalxs[:,:,:,0] = siga1 + sigs11 + sigs12_eff
        self._totalxs[:,:,:,1] = siga2 + sigs22

        # Record effective dowmscatter xs
        self._scattxs[:,:,:,0,1] = sigs12_eff

        # Zero out upscatter cross section
        self._scattxs[:,:,:,1,0] = 0.0

    def _neutron_balance(self):
        """Computes the RMS neutron balance over the CMFD mesh"""
        # Extract energy indices
        ng = self._indices[3]

        # Get number of accelerated regions
        num_accel = self._mat_dim

        # Get openmc k-effective
        keff = openmc.lib.keff()[0]

        # Define leakage in each mesh cell and energy group
        leakage = (((self._current[:,:,:,_CURRENTS['out_right'],:] -
                   self._current[:,:,:,_CURRENTS['in_right'],:]) -
                   (self._current[:,:,:,_CURRENTS['in_left'],:] -
                   self._current[:,:,:,_CURRENTS['out_left'],:])) +
                   ((self._current[:,:,:,_CURRENTS['out_front'],:] -
                    self._current[:,:,:,_CURRENTS['in_front'],:]) -
                   (self._current[:,:,:,_CURRENTS['in_back'],:] -
                    self._current[:,:,:,_CURRENTS['out_back'],:])) +
                   ((self._current[:,:,:,_CURRENTS['out_top'],:] -
                    self._current[:,:,:,_CURRENTS['in_top'],:]) -
                   (self._current[:,:,:,_CURRENTS['in_bottom'],:] -
                    self._current[:,:,:,_CURRENTS['out_bottom'],:])))

        # Compute total rr
        interactions = self._totalxs * self._flux

        # Compute scattering rr by broadcasting flux in outgoing energy and
        # summing over incoming energy
        scattering = np.sum(self._scattxs * self._flux[:,:,:,:, np.newaxis],
                            axis=3)

        # Compute fission rr by broadcasting flux in outgoing energy and
        # summing over incoming energy
        fission = np.sum(self._nfissxs * self._flux[:,:,:,:, np.newaxis],
                         axis=3)

        # Compute residual
        res = leakage + interactions - scattering - (1.0 / keff) * fission

        # Normalize res by flux and bank res
        self._resnb = np.divide(res, self._flux, where=self._flux > 0,
                                out=np.zeros_like(self._flux))

        # Calculate RMS and record for this batch
        self._balance.append(np.sqrt(
            np.sum(np.multiply(self._resnb, self._resnb)) /
            (ng * num_accel)))

    def _precompute_array_indices(self):
        """Initializes cross section arrays and computes the indices
        used to populate dtilde and dhat

        """
        # Extract spatial indices
        nx, ny, nz, ng = self._indices

        # Allocate dimensions for each mesh cell
        self._hxyz = np.zeros((nx, ny, nz, 3))
        self._hxyz[:] = openmc.lib.meshes[self._mesh_id].width

        # Allocate flux, cross sections and diffusion coefficient
        self._flux = np.zeros((nx, ny, nz, ng))
        self._totalxs = np.zeros((nx, ny, nz, ng))
        self._p1scattxs = np.zeros((nx, ny, nz, ng))
        self._scattxs = np.zeros((nx, ny, nz, ng, ng))  # Incoming, outgoing
        self._nfissxs = np.zeros((nx, ny, nz, ng, ng))  # Incoming, outgoing
        self._diffcof = np.zeros((nx, ny, nz, ng))

        # Allocate dtilde and dhat
        self._dtilde = np.zeros((nx, ny, nz, ng, 6))
        self._dhat = np.zeros((nx, ny, nz, ng, 6))

        # Logical for determining whether region of interest is accelerated
        # region
        is_accel = self._coremap != _CMFD_NOACCEL
        # Logical for determining whether a zero flux "albedo" b.c. should be
        # applied
        is_zero_flux_alb = abs(self._albedo - _ZERO_FLUX) < _TINY_BIT
        x_inds, y_inds, z_inds = np.indices((nx, ny, nz))

        # Define slice equivalent to is_accel[0,:,:]
        slice_x = x_inds[:1,:,:]
        slice_y = y_inds[:1,:,:]
        slice_z = z_inds[:1,:,:]
        bndry_accel = is_accel[(slice_x, slice_y, slice_z)]
        self._first_x_accel = (slice_x[bndry_accel], slice_y[bndry_accel],
                               slice_z[bndry_accel])

        # Define slice equivalent to is_accel[-1,:,:]
        slice_x = x_inds[-1:,:,:]
        slice_y = y_inds[-1:,:,:]
        slice_z = z_inds[-1:,:,:]
        bndry_accel = is_accel[(slice_x, slice_y, slice_z)]
        self._last_x_accel = (slice_x[bndry_accel], slice_y[bndry_accel],
                              slice_z[bndry_accel])

        # Define slice equivalent to is_accel[:,0,:]
        slice_x = x_inds[:,:1,:]
        slice_y = y_inds[:,:1,:]
        slice_z = z_inds[:,:1,:]
        bndry_accel = is_accel[(slice_x, slice_y, slice_z)]
        self._first_y_accel = (slice_x[bndry_accel], slice_y[bndry_accel],
                               slice_z[bndry_accel])

        # Define slice equivalent to is_accel[:,-1,:]
        slice_x = x_inds[:,-1:,:]
        slice_y = y_inds[:,-1:,:]
        slice_z = z_inds[:,-1:,:]
        bndry_accel = is_accel[(slice_x, slice_y, slice_z)]
        self._last_y_accel = (slice_x[bndry_accel], slice_y[bndry_accel],
                              slice_z[bndry_accel])

        # Define slice equivalent to is_accel[:,:,0]
        slice_x = x_inds[:,:,:1]
        slice_y = y_inds[:,:,:1]
        slice_z = z_inds[:,:,:1]
        bndry_accel = is_accel[(slice_x, slice_y, slice_z)]
        self._first_z_accel = (slice_x[bndry_accel], slice_y[bndry_accel],
                               slice_z[bndry_accel])

        # Define slice equivalent to is_accel[:,:,-1]
        slice_x = x_inds[:,:,-1:]
        slice_y = y_inds[:,:,-1:]
        slice_z = z_inds[:,:,-1:]
        bndry_accel = is_accel[(slice_x, slice_y, slice_z)]
        self._last_z_accel = (slice_x[bndry_accel], slice_y[bndry_accel],
                              slice_z[bndry_accel])

        # Define slice equivalent to is_accel[1:,:,:]
        slice_x = x_inds[1:,:,:]
        slice_y = y_inds[1:,:,:]
        slice_z = z_inds[1:,:,:]
        bndry_accel = is_accel[(slice_x, slice_y, slice_z)]
        self._notfirst_x_accel = (slice_x[bndry_accel], slice_y[bndry_accel],
                                  slice_z[bndry_accel])

        # Define slice equivalent to is_accel[:-1,:,:]
        slice_x = x_inds[:-1,:,:]
        slice_y = y_inds[:-1,:,:]
        slice_z = z_inds[:-1,:,:]
        bndry_accel = is_accel[(slice_x, slice_y, slice_z)]
        self._notlast_x_accel = (slice_x[bndry_accel], slice_y[bndry_accel],
                                 slice_z[bndry_accel])

        # Define slice equivalent to is_accel[:,1:,:]
        slice_x = x_inds[:,1:,:]
        slice_y = y_inds[:,1:,:]
        slice_z = z_inds[:,1:,:]
        bndry_accel = is_accel[(slice_x, slice_y, slice_z)]
        self._notfirst_y_accel = (slice_x[bndry_accel], slice_y[bndry_accel],
                                  slice_z[bndry_accel])

        # Define slice equivalent to is_accel[:,:-1,:]
        slice_x = x_inds[:,:-1,:]
        slice_y = y_inds[:,:-1,:]
        slice_z = z_inds[:,:-1,:]
        bndry_accel = is_accel[(slice_x, slice_y, slice_z)]
        self._notlast_y_accel = (slice_x[bndry_accel], slice_y[bndry_accel],
                                 slice_z[bndry_accel])

        # Define slice equivalent to is_accel[:,:,1:]
        slice_x = x_inds[:,:,1:]
        slice_y = y_inds[:,:,1:]
        slice_z = z_inds[:,:,1:]
        bndry_accel = is_accel[(slice_x, slice_y, slice_z)]
        self._notfirst_z_accel = (slice_x[bndry_accel], slice_y[bndry_accel],
                                  slice_z[bndry_accel])

        # Define slice equivalent to is_accel[:,:,:-1]
        slice_x = x_inds[:,:,:-1]
        slice_y = y_inds[:,:,:-1]
        slice_z = z_inds[:,:,:-1]
        bndry_accel = is_accel[(slice_x, slice_y, slice_z)]
        self._notlast_z_accel = (slice_x[bndry_accel], slice_y[bndry_accel],
                                 slice_z[bndry_accel])

        # Store logical for whether neighboring cell is reflector region
        # in all directions
        adj_reflector_left = np.roll(self._coremap, 1, axis=0) == _CMFD_NOACCEL
        self._is_adj_ref_left = adj_reflector_left[
                self._notfirst_x_accel + (np.newaxis,)]

        adj_reflector_right = np.roll(self._coremap, -1, axis=0) == \
            _CMFD_NOACCEL
        self._is_adj_ref_right = adj_reflector_right[
                self._notlast_x_accel + (np.newaxis,)]

        adj_reflector_back = np.roll(self._coremap, 1, axis=1) == \
            _CMFD_NOACCEL
        self._is_adj_ref_back = adj_reflector_back[
                self._notfirst_y_accel + (np.newaxis,)]

        adj_reflector_front = np.roll(self._coremap, -1, axis=1) == \
            _CMFD_NOACCEL
        self._is_adj_ref_front = adj_reflector_front[
                self._notlast_y_accel + (np.newaxis,)]

        adj_reflector_bottom = np.roll(self._coremap, 1, axis=2) == \
            _CMFD_NOACCEL
        self._is_adj_ref_bottom = adj_reflector_bottom[
                self._notfirst_z_accel + (np.newaxis,)]

        adj_reflector_top = np.roll(self._coremap, -1, axis=2) == \
            _CMFD_NOACCEL
        self._is_adj_ref_top = adj_reflector_top[
                self._notlast_z_accel + (np.newaxis,)]

    def _precompute_matrix_indices(self):
        """Computes the indices and row/column data used to populate CMFD CSR
        matrices. These indices are used in _build_loss_matrix and
        _build_prod_matrix.

        """
        # Extract energy group indices
        ng = self._indices[3]

        # Shift coremap in all directions to determine whether leakage term
        # should be defined for particular cell in matrix
        coremap_shift_left = np.pad(self._coremap, ((1,0),(0,0),(0,0)),
                                    mode='constant',
                                    constant_values=_CMFD_NOACCEL)[:-1,:,:]

        coremap_shift_right = np.pad(self._coremap, ((0,1),(0,0),(0,0)),
                                     mode='constant',
                                     constant_values=_CMFD_NOACCEL)[1:,:,:]

        coremap_shift_back = np.pad(self._coremap, ((0,0),(1,0),(0,0)),
                                    mode='constant',
                                    constant_values=_CMFD_NOACCEL)[:,:-1,:]

        coremap_shift_front = np.pad(self._coremap, ((0,0),(0,1),(0,0)),
                                     mode='constant',
                                     constant_values=_CMFD_NOACCEL)[:,1:,:]

        coremap_shift_bottom = np.pad(self._coremap, ((0,0),(0,0),(1,0)),
                                      mode='constant',
                                      constant_values=_CMFD_NOACCEL)[:,:,:-1]

        coremap_shift_top = np.pad(self._coremap, ((0,0),(0,0),(0,1)),
                                   mode='constant',
                                   constant_values=_CMFD_NOACCEL)[:,:,1:]

        # Create empty row and column vectors to store for loss matrix
        row = np.array([])
        col = np.array([])

        # Store all indices used to populate production and loss matrix
        is_accel = self._coremap != _CMFD_NOACCEL
        self._accel_idxs = np.where(is_accel)
        self._accel_neig_left_idxs = (np.where(is_accel &
                                      (coremap_shift_left != _CMFD_NOACCEL)))
        self._accel_neig_right_idxs = (np.where(is_accel &
                                       (coremap_shift_right != _CMFD_NOACCEL)))
        self._accel_neig_back_idxs = (np.where(is_accel &
                                      (coremap_shift_back != _CMFD_NOACCEL)))
        self._accel_neig_front_idxs = (np.where(is_accel &
                                       (coremap_shift_front != _CMFD_NOACCEL)))
        self._accel_neig_bot_idxs = (np.where(is_accel &
                                     (coremap_shift_bottom != _CMFD_NOACCEL)))
        self._accel_neig_top_idxs = (np.where(is_accel &
                                     (coremap_shift_top != _CMFD_NOACCEL)))

        for g in range(ng):
            # Extract row and column data of regions where a cell and its
            # neighbor to the left are both fuel regions
            idx_x = ng * (self._coremap[self._accel_neig_left_idxs]) + g
            idx_y = ng * (coremap_shift_left[self._accel_neig_left_idxs]) + g
            row = np.append(row, idx_x)
            col = np.append(col, idx_y)

            # Extract row and column data of regions where a cell and its
            # neighbor to the right are both fuel regions
            idx_x = ng * (self._coremap[self._accel_neig_right_idxs]) + g
            idx_y = ng * (coremap_shift_right[self._accel_neig_right_idxs]) + g
            row = np.append(row, idx_x)
            col = np.append(col, idx_y)

            # Extract row and column data of regions where a cell and its
            # neighbor to the back are both fuel regions
            idx_x = ng * (self._coremap[self._accel_neig_back_idxs]) + g
            idx_y = ng * (coremap_shift_back[self._accel_neig_back_idxs]) + g
            row = np.append(row, idx_x)
            col = np.append(col, idx_y)

            # Extract row and column data of regions where a cell and its
            # neighbor to the front are both fuel regions
            idx_x = ng * (self._coremap[self._accel_neig_front_idxs]) + g
            idx_y = ng * (coremap_shift_front[self._accel_neig_front_idxs]) + g
            row = np.append(row, idx_x)
            col = np.append(col, idx_y)

            # Extract row and column data of regions where a cell and its
            # neighbor to the bottom are both fuel regions
            idx_x = ng * (self._coremap[self._accel_neig_bot_idxs]) + g
            idx_y = ng * (coremap_shift_bottom[self._accel_neig_bot_idxs]) \
                + g
            row = np.append(row, idx_x)
            col = np.append(col, idx_y)

            # Extract row and column data of regions where a cell and its
            # neighbor to the top are both fuel regions
            idx_x = ng * (self._coremap[self._accel_neig_top_idxs]) + g
            idx_y = ng * (coremap_shift_top[self._accel_neig_top_idxs]) + g
            row = np.append(row, idx_x)
            col = np.append(col, idx_y)

            # Extract all regions where a cell is a fuel region
            idx_x = ng * (self._coremap[self._accel_idxs]) + g
            idx_y = idx_x
            row = np.append(row, idx_x)
            col = np.append(col, idx_y)

            for h in range(ng):
                if h != g:
                    # Extract all regions where a cell is a fuel region
                    idx_x = ng * (self._coremap[self._accel_idxs]) + g
                    idx_y = ng * (self._coremap[self._accel_idxs]) + h
                    row = np.append(row, idx_x)
                    col = np.append(col, idx_y)

        # Store row and col as rows and columns of production matrix
        self._loss_row = row
        self._loss_col = col

        # Create empty row and column vectors to store for production matrix
        row = np.array([], dtype=int)
        col = np.array([], dtype=int)

        for g in range(ng):
            for h in range(ng):
                # Extract all regions where a cell is a fuel region
                idx_x = ng * (self._coremap[self._accel_idxs]) + g
                idx_y = ng * (self._coremap[self._accel_idxs]) + h
                # Store rows, cols, and data to add to CSR matrix
                row = np.append(row, idx_x)
                col = np.append(col, idx_y)

        # Store row and col as rows and columns of production matrix
        self._prod_row = row
        self._prod_col = col

    def _compute_dtilde(self):
        """Computes the diffusion coupling coefficient using a vectorized numpy
        approach. Aggregate values for the dtilde multidimensional array are
        populated by first defining values on the problem boundary, and then
        for all other regions. For indices not lying on a boundary, dtilde
        values are distinguished between regions that neighbor a reflector
        region and regions that don't neighbor a reflector

        """
        # Logical for determining whether a zero flux "albedo" b.c. should be
        # applied
        is_zero_flux_alb = abs(self._albedo - _ZERO_FLUX) < _TINY_BIT

        # Define dtilde at left surface for all mesh cells on left boundary
        # Separate between zero flux b.c. and alebdo b.c.
        boundary = self._first_x_accel
        boundary_grps = boundary + (slice(None),)
        D = self._diffcof[boundary_grps]
        dx = self._hxyz[boundary + (np.newaxis, 0)]
        if is_zero_flux_alb[0]:
            self._dtilde[boundary_grps + (0,)] = 2.0 * D / dx
        else:
            alb = self._albedo[0]
            self._dtilde[boundary_grps + (0,)] = ((2.0 * D * (1.0 - alb))
                                                  / (4.0 * D * (1.0 + alb) +
                                                  (1.0 - alb) * dx))

        # Define dtilde at right surface for all mesh cells on right boundary
        # Separate between zero flux b.c. and alebdo b.c.
        boundary = self._last_x_accel
        boundary_grps = boundary + (slice(None),)
        D = self._diffcof[boundary_grps]
        dx = self._hxyz[boundary + (np.newaxis, 0)]
        if is_zero_flux_alb[1]:
            self._dtilde[boundary_grps + (1,)] = 2.0 * D / dx
        else:
            alb = self._albedo[1]
            self._dtilde[boundary_grps + (1,)] = ((2.0 * D * (1.0 - alb))
                                                  / (4.0 * D * (1.0 + alb) +
                                                  (1.0 - alb) * dx))

        # Define dtilde at back surface for all mesh cells on back boundary
        # Separate between zero flux b.c. and alebdo b.c.
        boundary = self._first_y_accel
        boundary_grps = boundary + (slice(None),)
        D = self._diffcof[boundary_grps]
        dy = self._hxyz[boundary + (np.newaxis, 1)]
        if is_zero_flux_alb[2]:
            self._dtilde[boundary_grps + (2,)] = 2.0 * D / dy
        else:
            alb = self._albedo[2]
            self._dtilde[boundary_grps + (2,)] = ((2.0 * D * (1.0 - alb))
                                                  / (4.0 * D * (1.0 + alb) +
                                                  (1.0 - alb) * dy))

        # Define dtilde at front surface for all mesh cells on front boundary
        # Separate between zero flux b.c. and alebdo b.c.
        boundary = self._last_y_accel
        boundary_grps = boundary + (slice(None),)
        D = self._diffcof[boundary_grps]
        dy = self._hxyz[boundary + (np.newaxis, 1)]
        if is_zero_flux_alb[3]:
            self._dtilde[boundary_grps + (3,)] = 2.0 * D / dy
        else:
            alb = self._albedo[3]
            self._dtilde[boundary_grps + (3,)] = ((2.0 * D * (1.0 - alb))
                                                  / (4.0 * D * (1.0 + alb) +
                                                  (1.0 - alb) * dy))

        # Define dtilde at bottom surface for all mesh cells on bottom boundary
        # Separate between zero flux b.c. and alebdo b.c.
        boundary = self._first_z_accel
        boundary_grps = boundary + (slice(None),)
        D = self._diffcof[boundary_grps]
        dz = self._hxyz[boundary + (np.newaxis, 2)]
        if is_zero_flux_alb[4]:
            self._dtilde[boundary_grps + (4,)] = 2.0 * D / dz
        else:
            alb = self._albedo[4]
            self._dtilde[boundary_grps + (4,)] = ((2.0 * D * (1.0 - alb))
                                                  / (4.0 * D * (1.0 + alb) +
                                                  (1.0 - alb) * dz))

        # Define dtilde at top surface for all mesh cells on top boundary
        # Separate between zero flux b.c. and alebdo b.c.
        boundary = self._last_z_accel
        boundary_grps = boundary + (slice(None),)

        D = self._diffcof[boundary_grps]
        dz = self._hxyz[boundary + (np.newaxis, 2)]
        if is_zero_flux_alb[5]:
            self._dtilde[boundary_grps + (5,)] = 2.0 * D / dz
        else:
            alb = self._albedo[5]
            self._dtilde[boundary_grps + (5,)] = ((2.0 * D * (1 - alb))
                                                  / (4.0 * D * (1.0 + alb) +
                                                  (1.0 - alb) * dz))

        # Define reflector albedo for all cells on the left surface, in case
        # a cell borders a reflector region on the left
        current_in_left = self._current[:,:,:,_CURRENTS['in_left'],:]
        current_out_left = self._current[:,:,:,_CURRENTS['out_left'],:]
        ref_albedo = np.divide(current_in_left, current_out_left,
                               where=current_out_left > 1.0e-10,
                               out=np.ones_like(current_out_left))

        # Diffusion coefficient of neighbor to left
        neig_dc = np.roll(self._diffcof, 1, axis=0)
        # Cell dimensions of neighbor to left
        neig_hxyz = np.roll(self._hxyz, 1, axis=0)

        # Define dtilde at left surface for all mesh cells not on left boundary
        # Dtilde is defined differently for regions that do and don't neighbor
        # reflector regions
        boundary = self._notfirst_x_accel
        boundary_grps = boundary + (slice(None),)
        D = self._diffcof[boundary_grps]
        dx = self._hxyz[boundary + (np.newaxis, 0)]
        neig_D = neig_dc[boundary_grps]
        neig_dx = neig_hxyz[boundary + (np.newaxis, 0)]
        alb = ref_albedo[boundary_grps]
        is_adj_ref = self._is_adj_ref_left
        dtilde = np.where(is_adj_ref, (2.0 * D * (1.0 - alb)) /
                          (4.0 * D * (1.0 + alb) + (1.0 - alb) * dx),
                          (2.0 * D * neig_D) / (neig_dx * D + dx * neig_D))
        self._dtilde[boundary_grps + (0,)] = dtilde

        # Define reflector albedo for all cells on the right surface, in case
        # a cell borders a reflector region on the right
        current_in_right = self._current[:,:,:,_CURRENTS['in_right'],:]
        current_out_right = self._current[:,:,:,_CURRENTS['out_right'],:]
        ref_albedo = np.divide(current_in_right, current_out_right,
                               where=current_out_right > 1.0e-10,
                               out=np.ones_like(current_out_right))

        # Diffusion coefficient of neighbor to right
        neig_dc = np.roll(self._diffcof, -1, axis=0)
        # Cell dimensions of neighbor to right
        neig_hxyz = np.roll(self._hxyz, -1, axis=0)

        # Define dtilde at right surface for all mesh cells not on right
        # boundary. Dtilde is defined differently for regions that do and don't
        # neighbor reflector regions
        boundary = self._notlast_x_accel
        boundary_grps = boundary + (slice(None),)
        D = self._diffcof[boundary_grps]
        dx = self._hxyz[boundary + (np.newaxis, 0)]
        neig_D = neig_dc[boundary_grps]
        neig_dx = neig_hxyz[boundary + (np.newaxis, 0)]
        alb = ref_albedo[boundary_grps]
        is_adj_ref = self._is_adj_ref_right
        dtilde = np.where(is_adj_ref, (2.0 * D * (1.0 - alb)) /
                          (4.0 * D * (1.0 + alb) + (1.0 - alb) * dx),
                          (2.0 * D * neig_D) / (neig_dx * D + dx * neig_D))
        self._dtilde[boundary_grps + (1,)] = dtilde

        # Define reflector albedo for all cells on the back surface, in case
        # a cell borders a reflector region on the back
        current_in_back = self._current[:,:,:,_CURRENTS['in_back'],:]
        current_out_back = self._current[:,:,:,_CURRENTS['out_back'],:]
        ref_albedo = np.divide(current_in_back, current_out_back,
                               where=current_out_back > 1.0e-10,
                               out=np.ones_like(current_out_back))

        # Diffusion coefficient of neighbor to back
        neig_dc = np.roll(self._diffcof, 1, axis=1)
        # Cell dimensions of neighbor to back
        neig_hxyz = np.roll(self._hxyz, 1, axis=1)

        # Define dtilde at back surface for all mesh cells not on back boundary
        # Dtilde is defined differently for regions that do and don't neighbor
        # reflector regions
        boundary = self._notfirst_y_accel
        boundary_grps = boundary + (slice(None),)
        D = self._diffcof[boundary_grps]
        dy = self._hxyz[boundary + (np.newaxis, 1)]
        neig_D = neig_dc[boundary_grps]
        neig_dy = neig_hxyz[boundary + (np.newaxis, 1)]
        alb = ref_albedo[boundary_grps]
        is_adj_ref = self._is_adj_ref_back
        dtilde = np.where(is_adj_ref, (2.0 * D * (1.0 - alb)) /
                          (4.0 * D * (1.0 + alb) + (1.0 - alb) * dy),
                          (2.0 * D * neig_D) / (neig_dy * D + dy * neig_D))
        self._dtilde[boundary_grps + (2,)] = dtilde

        # Define reflector albedo for all cells on the front surface, in case
        # a cell borders a reflector region in the front
        current_in_front = self._current[:,:,:,_CURRENTS['in_front'],:]
        current_out_front = self._current[:,:,:,_CURRENTS['out_front'],:]
        ref_albedo = np.divide(current_in_front, current_out_front,
                               where=current_out_front > 1.0e-10,
                               out=np.ones_like(current_out_front))

        # Diffusion coefficient of neighbor to front
        neig_dc = np.roll(self._diffcof, -1, axis=1)
        # Cell dimensions of neighbor to front
        neig_hxyz = np.roll(self._hxyz, -1, axis=1)

        # Define dtilde at front surface for all mesh cells not on front
        # boundary. Dtilde is defined differently for regions that do and don't
        # neighbor reflector regions
        boundary = self._notlast_y_accel
        boundary_grps = boundary + (slice(None),)
        D = self._diffcof[boundary_grps]
        dy = self._hxyz[boundary + (np.newaxis, 1)]
        neig_D = neig_dc[boundary_grps]
        neig_dy = neig_hxyz[boundary + (np.newaxis, 1)]
        alb = ref_albedo[boundary_grps]
        is_adj_ref = self._is_adj_ref_front
        dtilde = np.where(is_adj_ref, (2.0 * D * (1.0 - alb)) /
                          (4.0 * D * (1.0 + alb) + (1.0 - alb) * dy),
                          (2.0 * D * neig_D) / (neig_dy * D + dy * neig_D))
        self._dtilde[boundary_grps + (3,)] = dtilde

        # Define reflector albedo for all cells on the bottom surface, in case
        # a cell borders a reflector region on the bottom
        current_in_bottom = self._current[:,:,:,_CURRENTS['in_bottom'],:]
        current_out_bottom = self._current[:,:,:,_CURRENTS['out_bottom'],:]
        ref_albedo = np.divide(current_in_bottom, current_out_bottom,
                               where=current_out_bottom > 1.0e-10,
                               out=np.ones_like(current_out_bottom))

        # Diffusion coefficient of neighbor to bottom
        neig_dc = np.roll(self._diffcof, 1, axis=2)
        # Cell dimensions of neighbor to bottom
        neig_hxyz = np.roll(self._hxyz, 1, axis=2)

        # Define dtilde at bottom surface for all mesh cells not on bottom
        # boundary. Dtilde is defined differently for regions that do and don't
        # neighbor reflector regions
        boundary = self._notfirst_z_accel
        boundary_grps = boundary + (slice(None),)
        D = self._diffcof[boundary_grps]
        dz = self._hxyz[boundary + (np.newaxis, 2)]
        neig_D = neig_dc[boundary_grps]
        neig_dz = neig_hxyz[boundary + (np.newaxis, 2)]
        alb = ref_albedo[boundary_grps]
        is_adj_ref = self._is_adj_ref_bottom
        dtilde = np.where(is_adj_ref, (2.0 * D * (1.0 - alb)) /
                          (4.0 * D * (1.0 + alb) + (1.0 - alb) * dz),
                          (2.0 * D * neig_D) / (neig_dz * D + dz * neig_D))
        self._dtilde[boundary_grps + (4,)] = dtilde

        # Define reflector albedo for all cells on the top surface, in case
        # a cell borders a reflector region on the top
        current_in_top = self._current[:,:,:,_CURRENTS['in_top'],:]
        current_out_top = self._current[:,:,:,_CURRENTS['out_top'],:]
        ref_albedo = np.divide(current_in_top, current_out_top,
                               where=current_out_top > 1.0e-10,
                               out=np.ones_like(current_out_top))

        # Diffusion coefficient of neighbor to top
        neig_dc = np.roll(self._diffcof, -1, axis=2)
        # Cell dimensions of neighbor to top
        neig_hxyz = np.roll(self._hxyz, -1, axis=2)

        # Define dtilde at top surface for all mesh cells not on top boundary
        # Dtilde is defined differently for regions that do and don't neighbor
        # reflector regions
        boundary = self._notlast_z_accel
        boundary_grps = boundary + (slice(None),)
        D = self._diffcof[boundary_grps]
        dz = self._hxyz[boundary + (np.newaxis, 2)]
        neig_D = neig_dc[boundary_grps]
        neig_dz = neig_hxyz[boundary + (np.newaxis, 2)]
        alb = ref_albedo[boundary_grps]
        is_adj_ref = self._is_adj_ref_top
        dtilde = np.where(is_adj_ref, (2.0 * D * (1.0 - alb)) /
                          (4.0 * D * (1.0 + alb) + (1.0 - alb) * dz),
                          (2.0 * D * neig_D) / (neig_dz * D + dz * neig_D))
        self._dtilde[boundary_grps + (5,)] = dtilde

    def _compute_dhat(self):
        """Computes the nonlinear coupling coefficient using a vectorized numpy
        approach. Aggregate values for the dhat multidimensional array are
        populated by first defining values on the problem boundary, and then
        for all other regions. For indices not lying by a boundary, dhat values
        are distinguished between regions that neighbor a reflector region and
        regions that don't neighbor a reflector

        """
        # Define current in each direction
        current_in_left = self._current[:,:,:,_CURRENTS['in_left'],:]
        current_out_left = self._current[:,:,:,_CURRENTS['out_left'],:]
        current_in_right = self._current[:,:,:,_CURRENTS['in_right'],:]
        current_out_right = self._current[:,:,:,_CURRENTS['out_right'],:]
        current_in_back = self._current[:,:,:,_CURRENTS['in_back'],:]
        current_out_back = self._current[:,:,:,_CURRENTS['out_back'],:]
        current_in_front = self._current[:,:,:,_CURRENTS['in_front'],:]
        current_out_front = self._current[:,:,:,_CURRENTS['out_front'],:]
        current_in_bottom = self._current[:,:,:,_CURRENTS['in_bottom'],:]
        current_out_bottom = self._current[:,:,:,_CURRENTS['out_bottom'],:]
        current_in_top = self._current[:,:,:,_CURRENTS['in_top'],:]
        current_out_top = self._current[:,:,:,_CURRENTS['out_top'],:]

        dx = self._hxyz[:,:,:,np.newaxis,0]
        dy = self._hxyz[:,:,:,np.newaxis,1]
        dz = self._hxyz[:,:,:,np.newaxis,2]
        dxdydz = np.prod(self._hxyz, axis=3)[:,:,:,np.newaxis]

        # Define net current on each face
        net_current_left = (current_in_left - current_out_left) / dxdydz * dx
        net_current_right = (current_out_right - current_in_right) / dxdydz * \
            dx
        net_current_back = (current_in_back - current_out_back) / dxdydz * dy
        net_current_front = (current_out_front - current_in_front) / dxdydz * \
            dy
        net_current_bottom = (current_in_bottom - current_out_bottom) / \
            dxdydz * dz
        net_current_top = (current_out_top - current_in_top) / dxdydz * dz

        # Define flux in each cell
        cell_flux = self._flux / dxdydz
        # Extract indices of coremap that are accelerated
        is_accel = self._coremap != _CMFD_NOACCEL

        # Define dhat at left surface for all mesh cells on left boundary
        boundary = self._first_x_accel
        boundary_grps = boundary + (slice(None),)
        net_current = net_current_left[boundary_grps]
        dtilde = self._dtilde[boundary + (slice(None), 0)]
        flux = cell_flux[boundary_grps]
        self._dhat[boundary_grps + (0,)] = (net_current + dtilde * flux) / flux

        # Define dhat at right surface for all mesh cells on right boundary
        boundary = self._last_x_accel
        boundary_grps = boundary + (slice(None),)
        net_current = net_current_right[boundary_grps]
        dtilde = self._dtilde[boundary + (slice(None), 1)]
        flux = cell_flux[boundary_grps]
        self._dhat[boundary_grps + (1,)] = (net_current - dtilde * flux) / flux

        # Define dhat at back surface for all mesh cells on back boundary
        boundary = self._first_y_accel
        boundary_grps = boundary + (slice(None),)
        net_current = net_current_back[boundary_grps]
        dtilde = self._dtilde[boundary + (slice(None), 2)]
        flux = cell_flux[boundary_grps]
        self._dhat[boundary_grps + (2,)] = (net_current + dtilde * flux) / flux

        # Define dhat at front surface for all mesh cells on front boundary
        boundary = self._last_y_accel
        boundary_grps = boundary + (slice(None),)
        net_current = net_current_front[boundary_grps]
        dtilde = self._dtilde[boundary + (slice(None), 3)]
        flux = cell_flux[boundary_grps]
        self._dhat[boundary_grps + (3,)] = (net_current - dtilde * flux) / flux

        # Define dhat at bottom surface for all mesh cells on bottom boundary
        boundary = self._first_z_accel
        boundary_grps = boundary + (slice(None),)
        net_current = net_current_bottom[boundary_grps]
        dtilde = self._dtilde[boundary + (slice(None), 4)]
        flux = cell_flux[boundary_grps]
        self._dhat[boundary_grps + (4,)] = (net_current + dtilde * flux) / flux

        # Define dhat at top surface for all mesh cells on top boundary
        boundary = self._last_z_accel
        boundary_grps = boundary + (slice(None),)
        net_current = net_current_top[boundary_grps]
        dtilde = self._dtilde[boundary + (slice(None), 5)]
        flux = cell_flux[boundary_grps]
        self._dhat[boundary_grps + (5,)] = (net_current - dtilde * flux) / flux

        # Cell flux of neighbor to left
        neig_flux = np.roll(self._flux, 1, axis=0) / dxdydz

        # Define dhat at left surface for all mesh cells not on left boundary
        # Dhat is defined differently for regions that do and don't neighbor
        # reflector regions
        boundary = self._notfirst_x_accel
        boundary_grps = boundary + (slice(None),)
        net_current = net_current_left[boundary_grps]
        dtilde = self._dtilde[boundary_grps + (0,)]
        flux = cell_flux[boundary_grps]
        flux_left = neig_flux[boundary_grps]
        is_adj_ref = self._is_adj_ref_left
        dhat = np.where(is_adj_ref, (net_current + dtilde * flux) / flux,
                        (net_current - dtilde * (flux_left - flux)) /
                        (flux_left + flux))
        self._dhat[boundary_grps + (0,)] = dhat

        # Cell flux of neighbor to right
        neig_flux = np.roll(self._flux, -1, axis=0) / dxdydz

        # Define dhat at right surface for all mesh cells not on right boundary
        # Dhat is defined differently for regions that do and don't neighbor
        # reflector regions
        boundary = self._notlast_x_accel
        boundary_grps = boundary + (slice(None),)
        net_current = net_current_right[boundary_grps]
        dtilde = self._dtilde[boundary_grps + (1,)]
        flux = cell_flux[boundary_grps]
        flux_right = neig_flux[boundary_grps]
        is_adj_ref = self._is_adj_ref_right
        dhat = np.where(is_adj_ref, (net_current - dtilde * flux) / flux,
                        (net_current + dtilde * (flux_right - flux)) /
                        (flux_right + flux))
        self._dhat[boundary_grps + (1,)] = dhat

        # Cell flux of neighbor to back
        neig_flux = np.roll(self._flux, 1, axis=1) / dxdydz

        # Define dhat at back surface for all mesh cells not on back boundary
        # Dhat is defined differently for regions that do and don't neighbor
        # reflector regions
        boundary = self._notfirst_y_accel
        boundary_grps = boundary + (slice(None),)
        net_current = net_current_back[boundary_grps]
        dtilde = self._dtilde[boundary_grps + (2,)]
        flux = cell_flux[boundary_grps]
        flux_back = neig_flux[boundary_grps]
        is_adj_ref = self._is_adj_ref_back
        dhat = np.where(is_adj_ref, (net_current + dtilde * flux) / flux,
                        (net_current - dtilde * (flux_back - flux)) /
                        (flux_back + flux))
        self._dhat[boundary_grps + (2,)] = dhat

        # Cell flux of neighbor to front
        neig_flux = np.roll(self._flux, -1, axis=1) / dxdydz

        # Define dhat at front surface for all mesh cells not on front boundary
        # Dhat is defined differently for regions that do and don't neighbor
        # reflector regions
        boundary = self._notlast_y_accel
        boundary_grps = boundary + (slice(None),)
        net_current = net_current_front[boundary_grps]
        dtilde = self._dtilde[boundary_grps + (3,)]
        flux = cell_flux[boundary_grps]
        flux_front = neig_flux[boundary_grps]
        is_adj_ref = self._is_adj_ref_front
        dhat = np.where(is_adj_ref, (net_current - dtilde * flux) / flux,
                        (net_current + dtilde * (flux_front - flux)) /
                        (flux_front + flux))
        self._dhat[boundary_grps + (3,)] = dhat

        # Cell flux of neighbor to bottom
        neig_flux = np.roll(self._flux, 1, axis=2) / dxdydz

        # Define dhat at bottom surface for all mesh cells not on bottom
        # boundary. Dhat is defined differently for regions that do and don't
        # neighbor reflector regions
        boundary = self._notfirst_z_accel
        boundary_grps = boundary + (slice(None),)
        net_current = net_current_bottom[boundary_grps]
        dtilde = self._dtilde[boundary_grps + (4,)]
        flux = cell_flux[boundary_grps]
        flux_bottom = neig_flux[boundary_grps]
        is_adj_ref = self._is_adj_ref_bottom
        dhat = np.where(is_adj_ref, (net_current + dtilde * flux) / flux,
                        (net_current - dtilde * (flux_bottom - flux)) /
                        (flux_bottom + flux))
        self._dhat[boundary_grps + (4,)] = dhat

        # Cell flux of neighbor to top
        neig_flux = np.roll(self._flux, -1, axis=2) / dxdydz

        # Define dhat at top surface for all mesh cells not on top boundary
        # Dhat is defined differently for regions that do and don't neighbor
        # reflector regions
        boundary = self._notlast_z_accel
        boundary_grps = boundary + (slice(None),)
        net_current = net_current_top[boundary_grps]
        dtilde = self._dtilde[boundary_grps + (5,)]
        flux = cell_flux[boundary_grps]
        flux_top = neig_flux[boundary_grps]
        is_adj_ref = self._is_adj_ref_top
        dhat = np.where(is_adj_ref, (net_current - dtilde * flux) / flux,
                        (net_current + dtilde * (flux_top - flux)) /
                        (flux_top + flux))
        self._dhat[boundary_grps + (5,)] = dhat

    def _create_cmfd_tally(self):
        """Creates all tallies in-memory that are used to solve CMFD problem"""
        # Create Mesh object based on CMFDMesh, stored internally
        cmfd_mesh = openmc.lib.RegularMesh()
        # Store id of mesh object
        self._mesh_id = cmfd_mesh.id
        # Set dimension and parameters of mesh object
        cmfd_mesh.dimension = self._mesh.dimension
        cmfd_mesh.set_parameters(lower_left=self._mesh.lower_left,
                                 upper_right=self._mesh.upper_right,
                                 width=self._mesh.width)

        # Create mesh Filter object, stored internally
        mesh_filter = openmc.lib.MeshFilter()
        # Set mesh for Mesh Filter
        mesh_filter.mesh = cmfd_mesh

        # Set up energy filters, if applicable
        if self._energy_filters:
            # Create Energy Filter object, stored internally
            energy_filter = openmc.lib.EnergyFilter()
            # Set bins for Energy Filter
            energy_filter.bins = self._egrid

            # Create Energy Out Filter object, stored internally
            energyout_filter = openmc.lib.EnergyoutFilter()
            # Set bins for Energy Filter
            energyout_filter.bins = self._egrid

        # Create Mesh Surface Filter object, stored internally
        meshsurface_filter = openmc.lib.MeshSurfaceFilter()
        # Set mesh for Mesh Surface Filter
        meshsurface_filter.mesh = cmfd_mesh

        # Create Legendre Filter object, stored internally
        legendre_filter = openmc.lib.LegendreFilter()
        # Set order for Legendre Filter
        legendre_filter.order = 1

        # Create CMFD tallies, stored internally
        n_tallies = 4
        self._tally_ids = []
        for i in range(n_tallies):
            # Skip computation of p1 scattering tally if reference diffusion
            # parameters given
            if self._set_reference_params and i == 3:
                continue

            cmfd_tally = openmc.lib.Tally()
            # Set nuclide bins
            cmfd_tally.nuclides = ['total']
            self._tally_ids.append(cmfd_tally.id)

            # Set attributes of CMFD flux, total tally
            if i == 0:
                # Set filters for tally
                if self._energy_filters:
                    cmfd_tally.filters = [mesh_filter, energy_filter]
                else:
                    cmfd_tally.filters = [mesh_filter]
                # Set scores, type, and estimator for tally
                cmfd_tally.scores = ['flux', 'total']
                cmfd_tally.type = 'volume'
                cmfd_tally.estimator = 'analog'

            # Set attributes of CMFD neutron production tally
            elif i == 1:
                # Set filters for tally
                if self._energy_filters:
                    cmfd_tally.filters = [mesh_filter, energy_filter,
                                          energyout_filter]
                else:
                    cmfd_tally.filters = [mesh_filter]
                # Set scores, type, and estimator for tally
                cmfd_tally.scores = ['nu-scatter', 'nu-fission']
                cmfd_tally.type = 'volume'
                cmfd_tally.estimator = 'analog'

            # Set attributes of CMFD surface current tally
            elif i == 2:
                # Set filters for tally
                if self._energy_filters:
                    cmfd_tally.filters = [meshsurface_filter, energy_filter]
                else:
                    cmfd_tally.filters = [meshsurface_filter]
                # Set scores, type, and estimator for tally
                cmfd_tally.scores = ['current']
                cmfd_tally.type = 'mesh-surface'
                cmfd_tally.estimator = 'analog'

            # Set attributes of CMFD P1 scatter tally
            elif i == 3:
                # Set filters for tally
                if self._energy_filters:
                    cmfd_tally.filters = [mesh_filter, legendre_filter,
                                          energy_filter]
                else:
                    cmfd_tally.filters = [mesh_filter, legendre_filter]
                # Set scores for tally
                cmfd_tally.scores = ['scatter']
                cmfd_tally.type = 'volume'
                cmfd_tally.estimator = 'analog'<|MERGE_RESOLUTION|>--- conflicted
+++ resolved
@@ -1510,15 +1510,9 @@
                                    sourcecounts, where=div_condition,
                                    out=np.ones_like(self._cmfd_src),
                                    dtype=np.float32))
-<<<<<<< HEAD
             ub = 1. + self._damping_factor
             self._weightfactors[self._weightfactors > ub] = ub
             lb = 1./(1. + self._damping_factor)
-=======
-            ub = 1. + self._weightfactors
-            self._weightfactors[self._weightfactors > ub] = ub
-            lb = 1./(1. + self._weight_factors)
->>>>>>> 697b5460
             self._weightfactors[self._weightfactors < lb] = lb
 
         if not self._feedback:
