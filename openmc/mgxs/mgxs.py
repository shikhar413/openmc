--- conflicted
+++ resolved
@@ -5896,10 +5896,7 @@
             raise ValueError('Unable to return the units of InverseVelocity'
                              ' for xs_type other than "macro"')
 
-<<<<<<< HEAD
-
-=======
->>>>>>> 27d002e0
+
 class SurfaceMGXS(MGXS):
     """An abstract multi-group cross section for some energy group structure
     on the surfaces of a mesh domain.
